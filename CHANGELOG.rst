<<<<<<< HEAD
In development
--------------
* Color: Added color module, support for color added to cli
=======
1.5.1
-----
* Machines: Added ``.get()`` method for checking several commands.
>>>>>>> c6029585

1.5.0
-----
* Removed support for Python 2.5. (Travis CI does not support it anymore)
* CLI: add ``invoke``, which allows you to programmatically run applications (`#149 <https://github.com/tomerfiliba/plumbum/pull/149>`_)
* CLI: add ``--help-all`` and various cosmetic fixes: (`#125 <https://github.com/tomerfiliba/plumbum/pull/125>`_),
  (`#126 <https://github.com/tomerfiliba/plumbum/pull/126>`_), (`#127 <https://github.com/tomerfiliba/plumbum/pull/127>`_)
* CLI: add ``root_app`` property (`#141 <https://github.com/tomerfiliba/plumbum/pull/141>`_)
* Machines: ``getattr`` now raises ``AttributeError`` instead of `CommandNotFound` (`#135 <https://github.com/tomerfiliba/plumbum/pull/135>`_)
* Paramiko: ``keep_alive`` support (`#186 <https://github.com/tomerfiliba/plumbum/pull/186>`_)
* Paramiko: does not support piping explicitly now (`#160 <https://github.com/tomerfiliba/plumbum/pull/160>`_)
* Parmaiko: Added pure SFTP backend, gives STFP v4+ support (`#188 <https://github.com/tomerfiliba/plumbum/pull/188>`_)
* Paths: bugfix to ``cwd`` interaction with ``Path`` (`#142 <https://github.com/tomerfiliba/plumbum/pull/142>`_)
* Paths: read/write now accept an optional encoding parameter (`#148 <https://github.com/tomerfiliba/plumbum/pull/148>`_)
* Paths: Suffix support similar to the Python 3.4 standard library ``pathlib`` (`#198 <https://github.com/tomerfiliba/plumbum/pull/198>`_)
* Commands: renamed ``setenv`` to ``with_env`` (`#143 <https://github.com/tomerfiliba/plumbum/pull/143>`_)
* Commands: pipelines will now fail with ``ProcessExecutionError`` if the source process fails (`#145 <https://github.com/tomerfiliba/plumbum/pull/145>`_)
* Commands: added ``TF`` and ``RETCODE`` modifiers (`#202 <https://github.com/tomerfiliba/plumbum/pull/202>`_)
* Experimental concurrent machine support in ``experimental/parallel.py``
* Several minor bug fixes, including Windows and Python 3 fixes (`#199 <https://github.com/tomerfiliba/plumbum/pull/199>`_,  `#195 <https://github.com/tomerfiliba/plumbum/pull/195>`_)

1.4.2
-----
* Paramiko now supports Python 3, enabled support in Plumbum 
* Terminal: added ``prompt()``, bugfix to ``get_terminal_size()`` (`#113 <https://github.com/tomerfiliba/plumbum/pull/113>`_)
* CLI: added ``cleanup()``, which is called after ``main()`` returns
* CLI: bugfix to ``CountOf`` (`#118 <https://github.com/tomerfiliba/plumbum/pull/118>`_)
* Commands: Add a TEE modifier (`#117 <https://github.com/tomerfiliba/plumbum/pull/117>`_)
* Remote machines: bugfix to ``which``, bugfix to remote environment variables (`#122 <https://github.com/tomerfiliba/plumbum/pull/122>`_)
* Path: ``read()``/``write()`` now operate on bytes

1.4.1
-----
* Force ``/bin/sh`` to be the shell in ``SshMachine.session()`` (`#111 <https://github.com/tomerfiliba/plumbum/pull/111>`_)
* Added ``islink()`` and ``unlink()`` to path objects (`#100 <https://github.com/tomerfiliba/plumbum/pull/100>`_,
  `#103 <https://github.com/tomerfiliba/plumbum/pull/103>`_)
* Added ``access`` to path objects
* Faster ``which`` implementation (`#98 <https://github.com/tomerfiliba/plumbum/pull/98>`_)
* Several minor bug fixes

1.4
---
* Moved ``atomic`` and ``unixutils`` into the new ``fs`` package (file-system related utilities)
* Dropped ``plumbum.utils`` legacy shortcut in favor of ``plumbum.path.utils``
* Bugfix: the left-hand-side process of a pipe wasn't waited on, leading to zombies (`#89 <https://github.com/tomerfiliba/plumbum/pull/89>`_)
* Added ``RelativePath`` (the result of ``Path.relative_to``)
* Fixed more text alignment issues in ``cli.Application.help()``
* Introduced ``ask()`` and ``choose`` to ``cli.terminal``
* Bugfix: Path comparison operators were wrong
* Added connection timeout to ``RemoteMachine``

1.3
---
* ``Command.popen``: a new argument, ``new_session`` may be passed to ``Command.popen``, which runs the given 
  in a new session (``setsid`` on POSIX, ``CREATE_NEW_PROCESS_GROUP`` on Windows) 
* ``Command.Popen``: args can now also be a list (previously, it was required to be a tuple). See 
* ``local.daemonize``: run commands as full daemons (double-fork and ``setsid``) on POSIX systems, or
  detached from their controlling console and parent (on Windows).   
* ``list_processes``: return a list of running process (local/remote machines)
* ``SshMachine.nohup``: "daemonize" remote commands via ``nohup`` (not really a daemon, but good enough)
* ``atomic``: Atomic file operations (``AtomicFile``, ``AtomicCounterFile`` and ``PidFile``)
* ``copy`` and ``move``: the ``src`` argument can now be a list of files to move, e.g., ``copy(["foo", "bar"], "/usr/bin")``
* list local and remote processes
* cli: better handling of text wrapping in the generated help message
* cli: add a default ``main()`` method that checks for unknown subcommands
* terminal: initial commit (``get_terminal_size``)
* packaging: the package was split into subpackages; it grew too big for a flat namespace.
  imports are not expected to be broken by this change
* SshMachine: added ``password`` parameter, which relies on `sshpass <http://linux.die.net/man/1/sshpass>`_ to feed the 
  password to ``ssh``. This is a security risk, but it's occasionally necessary. Use this with caution!
* Commands now have a ``machine`` attribute that points to the machine they run on
* Commands gained ``setenv``, which creates a command with a bound environment
* Remote path: several fixes to ``stat`` (``StatRes``)
* cli: add lazily-loaded subcommands (e.g., ``MainApp.subcommand("foo", "my.package.foo.FooApp")``), which are imported 
  on demand
* Paths: added `relative_to and split <https://github.com/tomerfiliba/plumbum/blob/c224058bcefaf5c00fe2295389887c7ebc9d5132/tests/test_local.py#L53>`_,
  which (respectively) computes the difference between two paths and splits paths into lists of nodes
* cli: ``Predicate`` became a class decorator (it exists solely for pretty-printing anyway)
* PuttyMachine: `bugfix <https://github.com/tomerfiliba/plumbum/pull/85>`_

1.2
---
* Path: added `chmod <https://github.com/tomerfiliba/plumbum/pull/49>`_
* Path: added `link and symlink <https://github.com/tomerfiliba/plumbum/issues/65>`_
* Path: ``walk()`` now applies filter recursively (`#64 <https://github.com/tomerfiliba/plumbum/issues/64>`_)
* Commands: added `Append redirect <https://github.com/tomerfiliba/plumbum/pull/54>`_
* Commands: fix ``_subprocess`` issue (`#59 <https://github.com/tomerfiliba/plumbum/issues/59>`_)
* Commands: add ``__file__`` to module hack (`#66 <https://github.com/tomerfiliba/plumbum/issues/66>`_)  
* Paramiko: add `'username' and 'password' <https://github.com/tomerfiliba/plumbum/pull/52>`_ 
* Paramiko: add `'timeout' and 'look_for_keys' <https://github.com/tomerfiliba/plumbum/pull/67>`_
* Python 3: fix `#56 <https://github.com/tomerfiliba/plumbum/issues/56>`_ and `#55 <https://github.com/tomerfiliba/plumbum/pull/55>`_

1.1
---
* `Paramiko <http://pypi.python.org/pypi/paramiko/1.8.0>`_ integration 
  (`#10 <https://github.com/tomerfiliba/plumbum/issues/10>`_)
* CLI: now with built-in support for `sub-commands <http://plumbum.readthedocs.org/en/latest/cli.html#sub-commands>`_.
  See also: `#43 <https://github.com/tomerfiliba/plumbum/issues/43>`_
* The "import hack" has moved to the package's ``__init__.py``, to make it importable directly
  (`#45 <https://github.com/tomerfiliba/plumbum/issues/45>`_)
* Paths now support ``chmod`` (on POSIX platform) (`#49 <https://github.com/tomerfiliba/plumbum/pull/49>`_)
* The argument name of a ``SwitchAttr`` can now be given to it (defaults to ``VALUE``) 
  (`#46 <https://github.com/tomerfiliba/plumbum/pull/46>`_)

1.0.1
-----
* Windows: path are no longer converted to lower-case, but ``__eq__`` and ``__hash__`` operate on
  the lower-cased result (`#38 <https://github.com/tomerfiliba/plumbum/issues/38>`_)
* Properly handle empty strings in the argument list (`#41 <https://github.com/tomerfiliba/plumbum/issues/41>`_)
* Relaxed type-checking of ``LocalPath`` and ``RemotePath`` (`#35 <https://github.com/tomerfiliba/plumbum/issues/35>`_)
* Added ``PuttyMachine`` for Windows users that relies on ``plink`` and ``pscp`` 
  (instead of ``ssh`` and ``scp``) `(#37 <https://github.com/tomerfiliba/plumbum/issues/37>`_)

1.0.0
-----
* Rename ``cli.CountingAttr`` to ``cli.CountOf``
* Moved to `Travis <http://travis-ci.org/#!/tomerfiliba/plumbum>`_ continuous integration
* Added ``unixutils``
* Added ``chown`` and ``uid``/``gid``
* Lots of fixes and updates to the doc
* Full list of `issues <https://github.com/tomerfiliba/plumbum/issues?labels=V1.0&page=1&state=closed>`_

0.9.0
-----
Initial release<|MERGE_RESOLUTION|>--- conflicted
+++ resolved
@@ -1,12 +1,7 @@
-<<<<<<< HEAD
 In development
 --------------
 * Color: Added color module, support for color added to cli
-=======
-1.5.1
------
 * Machines: Added ``.get()`` method for checking several commands.
->>>>>>> c6029585
 
 1.5.0
 -----
