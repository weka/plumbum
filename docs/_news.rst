<<<<<<< HEAD
* **planned**: Version 1.5.0 released. This release added the ``plumbum.color`` module.

* **soon**: Version 1.4.3 released. This release is a collection of smaller features and bug fixes.
=======
* **planned**: Version 1.4.3 released. This release is a collection of smaller features and bug fixes.
>>>>>>> eb0bd036

 .. note:: ``setenv`` has been renamed ``with_env``

* **2014.05.10**: Version 1.4.2 released. This is a maintenance release with mostly minor bug fixes, mostly revolving
  around Paramiko/Python 3 integration.

* **2014.02.28**: Version 1.4.1 released. This is a maintenance release with mostly minor bug fixes and some new
  features to the Path class.

* **2013.11.09**: Version 1.4 released, containing mostly bugfixes and some additions to the ``plumbum.cli.terminal``
  module

  .. note:: ``plumbum.utils`` became ``plumbum.path.utils``<|MERGE_RESOLUTION|>--- conflicted
+++ resolved
@@ -1,10 +1,4 @@
-<<<<<<< HEAD
-* **planned**: Version 1.5.0 released. This release added the ``plumbum.color`` module.
-
-* **soon**: Version 1.4.3 released. This release is a collection of smaller features and bug fixes.
-=======
-* **planned**: Version 1.4.3 released. This release is a collection of smaller features and bug fixes.
->>>>>>> eb0bd036
+* **planned**: Version 1.4.3 coming soon. This release is a collection of smaller features and bug fixes.
 
  .. note:: ``setenv`` has been renamed ``with_env``
 
