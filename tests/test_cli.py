import sys
import unittest
<<<<<<< HEAD

from plumbum import cli, local
from plumbum.cli.terminal import ask, choose, hexdump
from plumbum.lib import six, captured_stdout, StringIO
=======
from plumbum import cli
from contextlib import contextmanager
import time

from plumbum import cli, local
from plumbum.cli.terminal import ask, choose, hexdump, Progress
from plumbum.lib import six

# string/unicode issues
if six.PY3:
    from io import StringIO
else:
    from StringIO import StringIO


@contextmanager
def captured_stdout(stdin = ""):
    prevstdin = sys.stdin
    prevstdout = sys.stdout
    sys.stdin = StringIO(six.u(stdin))
    sys.stdout = StringIO()
    try:
        yield sys.stdout
    finally:
        sys.stdin = prevstdin
        sys.stdout = prevstdout

>>>>>>> 3654bf61

class TestApp(cli.Application):
    @cli.switch(["a"])
    def spam(self):
        print("!!a")

    @cli.switch(["b", "bacon"], argtype=int, mandatory = True, envname="PLUMBUM_TEST_BACON")
    def bacon(self, param):
        """give me some bacon"""
        print ("!!b", param)

    eggs = cli.SwitchAttr(["e"], str, help = "sets the eggs attribute", envname="PLUMBUM_TEST_EGGS")
    verbose = cli.CountOf(["v"], help = "increases the verbosity level")
    benedict = cli.CountOf(["--benedict"], help = """a very long help message with lots of
        useless information that nobody would ever want to read, but heck, we need to test
        text wrapping in help messages as well""")

    def main(self, *args):
        old = self.eggs
        self.eggs = "lalala"
        self.eggs = old
        self.tailargs = args

class Geet(cli.Application):
    debug = cli.Flag("--debug")
    cleanups = []
    def main(self):
        del self.cleanups[:]
        print ("hi this is geet main")

    def cleanup(self, retcode):
        self.cleanups.append(1)
        print("geet cleaning up with rc = %s" % (retcode,))

@Geet.subcommand("add")
class GeetAdd(cli.Application):
    def main(self, *files):
        return "adding", files

@Geet.subcommand("commit")
class GeetCommit(cli.Application):
    message = cli.Flag("-m", str)

    def main(self):
        if self.parent.debug:
            return "committing in debug"
        else:
            return "committing"

    def cleanup(self, retcode):
        self.parent.cleanups.append(2)
        print("geet commit cleaning up with rc = %s" % (retcode,))

class Sample(cli.Application):
    foo = cli.SwitchAttr("--foo")

Sample.unbind_switches("--version")

class Mumble(cli.Application):
    pass

Sample.subcommand("mumble", Mumble)

class LazyLoaded(cli.Application):
    def main(self):
        print("hello world")

if not hasattr(unittest.TestCase, "assertIn"):
    def assertIn(self, member, container, msg = None):
        if msg:
            assert member in container, msg
        else:
            assert member in container
    def assertNotIn(self, member, container, msg = None):
        if msg:
            assert member not in container, msg
        else:
            assert member not in container
    unittest.TestCase.assertIn = assertIn
    unittest.TestCase.assertNotIn = assertNotIn


class CLITest(unittest.TestCase):
    def test_meta_switches(self):
        _, rc = TestApp.run(["foo", "-h"], exit = False)
        self.assertEqual(rc, 0)
        _, rc = TestApp.run(["foo", "--version"], exit = False)
        self.assertEqual(rc, 0)

    def test_okay(self):
        _, rc = TestApp.run(["foo", "--bacon=81"], exit = False)
        self.assertEqual(rc, 0)

        inst, rc = TestApp.run(["foo", "--bacon=81", "-a", "-v", "-e", "7", "-vv",
            "--", "lala", "-e", "7"], exit = False)
        self.assertEqual(rc, 0)
        self.assertEqual(inst.eggs, "7")

    def test_failures(self):
        _, rc = TestApp.run(["foo"], exit = False)
        self.assertEqual(rc, 2)

        _, rc = TestApp.run(["foo", "--bacon=hello"], exit = False)
        self.assertEqual(rc, 2)

    def test_subcommands(self):
        _, rc = Geet.run(["geet", "--debug"], exit = False)
        self.assertEqual(rc, 0)
        self.assertEqual(Geet.cleanups, [1])
        _, rc = Geet.run(["geet", "--debug", "add", "foo.txt", "bar.txt"], exit = False)
        self.assertEqual(rc, ("adding", ("foo.txt", "bar.txt")))
        self.assertEqual(Geet.cleanups, [1])
        _, rc = Geet.run(["geet", "--debug", "commit"], exit = False)
        self.assertEqual(rc, "committing in debug")
        self.assertEqual(Geet.cleanups, [2, 1])
        _, rc = Geet.run(["geet", "--help"], exit = False)
        self.assertEqual(rc, 0)
        _, rc = Geet.run(["geet", "commit", "--help"], exit = False)
        self.assertEqual(rc, 0)
        self.assertEqual(Geet.cleanups, [1])

    def test_unbind(self):
        with captured_stdout() as stream:
            _, rc = Sample.run(["sample", "--help"], exit = False)
        self.assertEqual(rc, 0)
        self.assertIn("--foo", stream.getvalue())
        self.assertNotIn("--version", stream.getvalue())

    def test_default_main(self):
        with captured_stdout() as stream:
            _, rc = Sample.run(["sample"], exit = False)
        self.assertEqual(rc, 1)
        self.assertIn("No sub-command given", stream.getvalue())

        with captured_stdout() as stream:
            _, rc = Sample.run(["sample", "pimple"], exit = False)
        self.assertEqual(rc, 1)
        self.assertIn("Unknown sub-command 'pimple'", stream.getvalue())

        with captured_stdout() as stream:
            _, rc = Sample.run(["sample", "mumble"], exit = False)
        self.assertEqual(rc, 1)
        self.assertIn("main() not implemented", stream.getvalue())

    def test_lazy_subcommand(self):
        class Foo(cli.Application):
            pass

        Foo.subcommand("lazy", "test_cli.LazyLoaded")

        with captured_stdout() as stream:
            _, rc = Foo.run(["foo", "lazy"], exit = False)

        self.assertEqual(rc, 0)
        self.assertIn("hello world", stream.getvalue())

    def test_reset_switchattr(self):
        inst, rc = TestApp.run(["foo", "--bacon=81", "-e", "bar"], exit=False)
        self.assertEqual(rc, 0)
        self.assertEqual(inst.eggs, "bar")

        inst, rc = TestApp.run(["foo", "--bacon=81"], exit=False)
        self.assertEqual(rc, 0)
        self.assertEqual(inst.eggs, None)

    def test_invoke(self):
        inst, rc = TestApp.invoke("arg1", "arg2", eggs="sunny", bacon=10, verbose=2)
        self.assertEqual((inst.eggs, inst.verbose, inst.tailargs), ("sunny", 2, ("arg1", "arg2")))

    def test_env_var(self):
        with captured_stdout() as stream:
            _, rc = TestApp.run(["arg", "--bacon=10"], exit=False)
            self.assertEqual(rc, 0)
            self.assertIn("10", stream.getvalue())

        with captured_stdout() as stream:
            with local.env(
                PLUMBUM_TEST_BACON='20',
                PLUMBUM_TEST_EGGS='raw',
            ):
                inst, rc = TestApp.run(["arg"], exit=False)

            self.assertEqual(rc, 0)
            self.assertIn("20", stream.getvalue())
            self.assertEqual(inst.eggs, 'raw')

    def test_mandatory_env_var(self):
        with captured_stdout() as stream:
            _, rc = TestApp.run(["arg"], exit = False)
            self.assertEqual(rc, 2)
            self.assertIn("bacon is mandatory", stream.getvalue())


class TestTerminal(unittest.TestCase):
    def test_ask(self):
        with captured_stdout("\n") as stream:
            self.assertTrue(ask("Do you like cats?", default = True))
        self.assertEqual(stream.getvalue(), "Do you like cats? [Y/n] ")
        with captured_stdout("\nyes") as stream:
            self.assertTrue(ask("Do you like cats?"))
        self.assertEqual(stream.getvalue(), "Do you like cats? (y/n) Invalid response, please try again\nDo you like cats? (y/n) ")

    def test_choose(self):
        with captured_stdout("foo\n2\n") as stream:
            self.assertEqual(choose("What is your favorite color?", ["blue", "yellow", "green"]), "yellow")
        self.assertEqual(stream.getvalue(), "What is your favorite color?\n(1) blue\n(2) yellow\n(3) green\nChoice: Invalid choice, please try again\nChoice: ")
        with captured_stdout("foo\n2\n") as stream:
            self.assertEqual(choose("What is your favorite color?", [("blue", 10), ("yellow", 11), ("green", 12)]), 11)
        self.assertEqual(stream.getvalue(), "What is your favorite color?\n(1) blue\n(2) yellow\n(3) green\nChoice: Invalid choice, please try again\nChoice: ")
        with captured_stdout("foo\n\n") as stream:
            self.assertEqual(choose("What is your favorite color?", ["blue", "yellow", "green"], default = "yellow"), "yellow")
        self.assertEqual(stream.getvalue(), "What is your favorite color?\n(1) blue\n(2) yellow\n(3) green\nChoice [2]: Invalid choice, please try again\nChoice [2]: ")

    def test_hexdump(self):
        data = "hello world my name is queen marry" + "A" * 66 + "foo bar"
        output = """\
000000 | 68 65 6c 6c 6f 20 77 6f 72 6c 64 20 6d 79 20 6e | hello world my n
000010 | 61 6d 65 20 69 73 20 71 75 65 65 6e 20 6d 61 72 | ame is queen mar
000020 | 72 79 41 41 41 41 41 41 41 41 41 41 41 41 41 41 | ryAAAAAAAAAAAAAA
000030 | 41 41 41 41 41 41 41 41 41 41 41 41 41 41 41 41 | AAAAAAAAAAAAAAAA
*
000060 | 41 41 41 41 66 6f 6f 20 62 61 72                | AAAAfoo bar"""
        self.assertEqual("\n".join(hexdump(data)), output)

    def test_progress(self):
        with captured_stdout() as stream:
            for i in Progress.range(4, has_output=True, timer=False):
                print('hi')
                time.sleep(.5)
            stream.seek(0)
            output = """\
0% complete
0% complete
hi
25% complete
hi
50% complete
hi
75% complete
hi
100% complete

"""
            self.assertEqual(stream.read(), output)



if __name__ == "__main__":
    unittest.main()



<|MERGE_RESOLUTION|>--- conflicted
+++ resolved
@@ -1,39 +1,11 @@
 import sys
 import unittest
-<<<<<<< HEAD
+from plumbum import cli
+import time
 
 from plumbum import cli, local
 from plumbum.cli.terminal import ask, choose, hexdump
 from plumbum.lib import six, captured_stdout, StringIO
-=======
-from plumbum import cli
-from contextlib import contextmanager
-import time
-
-from plumbum import cli, local
-from plumbum.cli.terminal import ask, choose, hexdump, Progress
-from plumbum.lib import six
-
-# string/unicode issues
-if six.PY3:
-    from io import StringIO
-else:
-    from StringIO import StringIO
-
-
-@contextmanager
-def captured_stdout(stdin = ""):
-    prevstdin = sys.stdin
-    prevstdout = sys.stdout
-    sys.stdin = StringIO(six.u(stdin))
-    sys.stdout = StringIO()
-    try:
-        yield sys.stdout
-    finally:
-        sys.stdin = prevstdin
-        sys.stdout = prevstdout
-
->>>>>>> 3654bf61
 
 class TestApp(cli.Application):
     @cli.switch(["a"])
