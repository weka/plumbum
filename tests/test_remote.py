from __future__ import with_statement
import sys
import os
import socket
import unittest
import time
import logging
from plumbum import RemotePath, SshMachine, ProcessExecutionError, local, ProcessTimedOut
from plumbum import CommandNotFound
from plumbum.lib import six


#TEST_HOST = "192.168.1.143"
TEST_HOST = "127.0.0.1"
if TEST_HOST not in ("::1", "127.0.0.1", "localhost"):
    import plumbum
    plumbum.local.env.path.append("c:\\Program Files\\Git\\bin")

if not hasattr(unittest, "skipIf"):
    import functools
    def skipIf(cond, msg = None):
        def deco(func):
            if cond:
                return func
            else:
                @functools.wraps(func)
                def wrapper(*args, **kwargs):
                    logging.warn("skipping test")
                return wrapper
        return deco
    unittest.skipIf = skipIf

class RemotePathTest(unittest.TestCase):
    def _connect(self):
        return SshMachine(TEST_HOST)

    def test_basename(self):
        name = RemotePath(self._connect(), "/some/long/path/to/file.txt").basename
        self.assertTrue(isinstance(name, six.string_types))
        self.assertEqual("file.txt", str(name))

    def test_dirname(self):
        name = RemotePath(self._connect(), "/some/long/path/to/file.txt").dirname
        self.assertTrue(isinstance(name, RemotePath))
        self.assertEqual("/some/long/path/to", str(name))

    @unittest.skipIf(not hasattr(os, "chown"), "os.chown not supported")
    def test_chown(self):
        with self._connect() as rem:
            with rem.tempdir() as dir:
                p = dir / "foo.txt"
                p.write(six.b("hello"))
                # because we're connected to localhost, we expect UID and GID to be the same
                self.assertEqual(p.uid, os.getuid())
                self.assertEqual(p.gid, os.getgid())
                p.chown(p.uid.name)
                self.assertEqual(p.uid, os.getuid())


class BaseRemoteMachineTest(object):
    TUNNEL_PROG = r"""import sys, socket
s = socket.socket()
if sys.version_info[0] < 3:
    b = lambda x: x
else:
    b = lambda x: bytes(x, "utf8")
s.bind(("", 0))
s.listen(1)
sys.stdout.write(b("%s\n" % (s.getsockname()[1],)))
sys.stdout.flush()
s2, _ = s.accept()
data = s2.recv(100)
s2.send(b("hello ") + data)
s2.close()
s.close()
"""

    def test_basic(self):
        with self._connect() as rem:
            r_ssh = rem["ssh"]
            r_ls = rem["ls"]
            r_grep = rem["grep"]

            self.assertTrue(".bashrc" in r_ls("-a").splitlines())
            with rem.cwd(os.path.dirname(os.path.abspath(__file__))):
                cmd = r_ssh["localhost", "cd", rem.cwd, "&&", r_ls, "|", r_grep["\\.py"]]
                self.assertTrue("'|'" in str(cmd))
                self.assertTrue("test_remote.py" in cmd())
                self.assertTrue("test_remote.py" in [f.basename for f in rem.cwd // "*.py"])

    def test_download_upload(self):
        with self._connect() as rem:
            rem.upload("test_remote.py", "/tmp")
            r_ls = rem["ls"]
            r_rm = rem["rm"]
            self.assertTrue("test_remote.py" in r_ls("/tmp").splitlines())
            rem.download("/tmp/test_remote.py", "/tmp/test_download.txt")
            r_rm("/tmp/test_remote.py")
            r_rm("/tmp/test_download.txt")

    def test_session(self):
        with self._connect() as rem:
            sh = rem.session()
            for _ in range(4):
                _, out, _ = sh.run("ls -a")
                self.assertTrue(".bashrc" in out)

    def test_env(self):
        with self._connect() as rem:
            self.assertRaises(ProcessExecutionError, rem.python, "-c",
                "import os;os.environ['FOOBAR72']")
            with rem.env(FOOBAR72 = "lala"):
                with rem.env(FOOBAR72 = "baba"):
                    out = rem.python("-c", "import os;print(os.environ['FOOBAR72'])")
                    self.assertEqual(out.strip(), "baba")
                out = rem.python("-c", "import os;print(os.environ['FOOBAR72'])")
                self.assertEqual(out.strip(), "lala")

            # path manipulation
            self.assertRaises(CommandNotFound, rem.which, "dummy-executable")
            with rem.cwd(os.path.dirname(os.path.abspath(__file__))):
                rem.env.path.insert(0, rem.cwd / "not-in-path")
                p = rem.which("dummy-executable")
                self.assertEqual(p, rem.cwd / "not-in-path" / "dummy-executable")

    def test_read_write(self):
        with self._connect() as rem:
            with rem.tempdir() as dir:
                self.assertTrue(dir.isdir())
                data = six.b("hello world")
                (dir / "foo.txt").write(data)
                self.assertEqual((dir / "foo.txt").read(), data)

            self.assertFalse(dir.exists())

    def test_contains(self):
        with self._connect() as rem:
            self.assertTrue("ls" in rem, "Expected to find `ls`")

    def test_iter_lines_timeout(self):
        with self._connect() as rem:
<<<<<<< HEAD

=======
>>>>>>> faa30c45
            try:
                for i, (out, err) in enumerate(rem["ping"]["127.0.0.1", "-i", 0.5].popen().iter_lines(timeout=2)):
                    print("out:", out)
                    print("err:", err)
            except NotImplementedError:
<<<<<<< HEAD
                self.skipTest(sys.exc_info()[1])
=======
                try:
                    self.skipTest(sys.exc_info()[1])
                except AttributeError:
                    return
>>>>>>> faa30c45
            except ProcessTimedOut:
                self.assertTrue(i > 3)
            else:
                self.fail("Expected a timeout")


    def test_iter_lines_error(self):
        with self._connect() as rem:
            try:
                for i, lines in enumerate(rem["ls"]["--bla"].popen()):
                    pass
                self.assertEqual(i, 1)
            except ProcessExecutionError:
                ex = sys.exc_info()[1]
                self.assertTrue(ex.stderr.startswith("/bin/ls: unrecognized option '--bla'"))
            else:
                self.fail("Expected an execution error")


class RemoteMachineTest(unittest.TestCase, BaseRemoteMachineTest):
    def _connect(self):
        return SshMachine(TEST_HOST)

    def test_tunnel(self):
        with self._connect() as rem:
            p = (rem.python["-u"] << self.TUNNEL_PROG).popen()
            try:
                port = int(p.stdout.readline().strip())
            except ValueError:
                print(p.communicate())
                raise

            with rem.tunnel(12222, port) as tun:
                s = socket.socket()
                s.connect(("localhost", 12222))
                s.send(six.b("world"))
                data = s.recv(100)
                s.close()
                self.assertEqual(data, six.b("hello world"))

            p.communicate()

    def test_list_processes(self):
        with self._connect() as rem:
            self.assertTrue(list(rem.list_processes()))

    def test_pgrep(self):
        with self._connect() as rem:
            self.assertTrue(list(rem.pgrep("ssh")))

    def test_nohup(self):
        with self._connect() as rem:
            sleep = rem["sleep"]
            rem.nohup(sleep["5.793817"])
            self.assertTrue(list(rem.pgrep("5.793817")))
            time.sleep(6)
            self.assertFalse(list(rem.pgrep("5.793817")))

    def test_bound_env(self):
        with self._connect() as rem:
            printenv = rem["printenv"]
            with rem.env(FOO = "hello"):
                self.assertEqual(printenv.with_env(BAR = "world")("FOO", "BAR"), "hello\nworld\n")
                self.assertEqual(printenv.with_env(FOO = "sea", BAR = "world")("FOO", "BAR"), "sea\nworld\n")

    def test_sshpass(self):
        with local.as_root():
            local["useradd"]("-m", "-b", "/tmp", "testuser")

        try:
            with local.as_root():
                try:
                    (local["passwd"] << "123456")("--stdin", "testuser")
                except ProcessExecutionError:
                    # some versions of passwd don't support --stdin, nothing to do in this case
                    logging.warn("passwd failed")
                    return

            with SshMachine("localhost", user = "testuser", password = "123456") as rem:
                self.assertEqual(rem["pwd"]().strip(), "/tmp/testuser")
        finally:
            with local.as_root():
                local["userdel"]("-r", "testuser")



try:
    import paramiko
except ImportError:
    print("Paramiko not avilable")
else:
    from plumbum.machines.paramiko_machine import ParamikoMachine

    class TestParamikoMachine(unittest.TestCase, BaseRemoteMachineTest):
        def _connect(self):
            return ParamikoMachine(TEST_HOST, missing_host_policy = paramiko.AutoAddPolicy())
        
        def test_tunnel(self):
            with self._connect() as rem:
                p = rem.python["-c", self.TUNNEL_PROG].popen()
                try:
                    port = int(p.stdout.readline().strip())
                except ValueError:
                    print(p.communicate())
                    raise
                
                s = rem.connect_sock(port)
                s.send(six.b("world"))
                data = s.recv(100)
                s.close()
                self.assertEqual(data, six.b("hello world"))

        def test_piping(self):
            with self._connect() as rem:
                try:
                    cmd = rem["ls"] | rem["cat"]
                except NotImplementedError:
                    pass
                else:
                    assert False, "Should not pipe"


if __name__ == "__main__":
    unittest.main()



<|MERGE_RESOLUTION|>--- conflicted
+++ resolved
@@ -139,23 +139,15 @@
 
     def test_iter_lines_timeout(self):
         with self._connect() as rem:
-<<<<<<< HEAD
-
-=======
->>>>>>> faa30c45
             try:
                 for i, (out, err) in enumerate(rem["ping"]["127.0.0.1", "-i", 0.5].popen().iter_lines(timeout=2)):
                     print("out:", out)
                     print("err:", err)
             except NotImplementedError:
-<<<<<<< HEAD
-                self.skipTest(sys.exc_info()[1])
-=======
                 try:
                     self.skipTest(sys.exc_info()[1])
                 except AttributeError:
                     return
->>>>>>> faa30c45
             except ProcessTimedOut:
                 self.assertTrue(i > 3)
             else:
