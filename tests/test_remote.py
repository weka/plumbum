import pytest
import sys
import os
import socket
import time
import logging
import plumbum
from copy import deepcopy
from plumbum import RemotePath, SshMachine, CommandNotFound, ProcessExecutionError, local, ProcessTimedOut, NOHUP
from plumbum import CommandNotFound
from plumbum.lib import six
from plumbum.machines.session import IncorrectLogin, HostPublicKeyUnknown
from plumbum._testtools import skip_without_chown, skip_on_windows

try:
    import paramiko
except ImportError:
    paramiko = None
else:
    from plumbum.machines.paramiko_machine import ParamikoMachine

def strassert(one, two):
    assert str(one) == str(two)

#TEST_HOST = "192.168.1.143"
TEST_HOST = "127.0.0.1"
if TEST_HOST not in ("::1", "127.0.0.1", "localhost"):
    plumbum.local.env.path.append("c:\\Program Files\\Git\\bin")


@pytest.fixture(scope='session')
def sshpass():
    try:
        return plumbum.local['sshpass']
    except CommandNotFound:
        pytest.skip('Test requires sshpass')


@skip_on_windows
def test_connection():
    SshMachine(TEST_HOST)


def test_incorrect_login(sshpass):
    def connect():
        SshMachine(TEST_HOST, password='swordfish',
                   ssh_opts=['-o', 'PubkeyAuthentication=no',
                             '-o', 'PreferredAuthentications=password'])
    pytest.raises(IncorrectLogin, connect)


def test_hostpubkey_unknown(sshpass):
    def connect():
        SshMachine(TEST_HOST, password='swordfish',
                   ssh_opts=['-o', 'UserKnownHostsFile=/dev/null',
                             '-o', 'UpdateHostKeys=no'])
    pytest.raises(HostPublicKeyUnknown, connect)


@skip_on_windows
class TestRemotePath:
    def _connect(self):
        return SshMachine(TEST_HOST)

    def test_name(self):
        name = RemotePath(self._connect(), "/some/long/path/to/file.txt").name
        assert isinstance(name, six.string_types)
        assert "file.txt" == str(name)

    def test_dirname(self):
        name = RemotePath(self._connect(), "/some/long/path/to/file.txt").dirname
        assert isinstance(name, RemotePath)
        assert "/some/long/path/to" == str(name)

    def test_uri(self):
        p1 = RemotePath(self._connect(), "/some/long/path/to/file.txt")
        assert "ftp://" == p1.as_uri('ftp')[:6]
        assert "ssh://" == p1.as_uri('ssh')[:6]
        assert "/some/long/path/to/file.txt" == p1.as_uri()[-27:]

    def test_stem(self):
        p = RemotePath(self._connect(), "/some/long/path/to/file.txt")
        assert p.stem == "file"
        p = RemotePath(self._connect(), "/some/long/path/")
        assert p.stem == "path"

    def test_suffix(self):
        p1 = RemotePath(self._connect(), "/some/long/path/to/file.txt")
        p2 = RemotePath(self._connect(), "file.tar.gz")
        assert p1.suffix == ".txt"
        assert p1.suffixes == [".txt"]
        assert p2.suffix == ".gz"
        assert p2.suffixes == [".tar",".gz"]
        strassert(p1.with_suffix(".tar.gz"), RemotePath(self._connect(), "/some/long/path/to/file.tar.gz"))
        strassert(p2.with_suffix(".other"), RemotePath(self._connect(), "file.tar.other"))
        strassert(p2.with_suffix(".other", 2), RemotePath(self._connect(), "file.other"))
        strassert(p2.with_suffix(".other", 0), RemotePath(self._connect(), "file.tar.gz.other"))
        strassert(p2.with_suffix(".other", None), RemotePath(self._connect(), "file.other"))

    def test_newname(self):
        p1 = RemotePath(self._connect(), "/some/long/path/to/file.txt")
        p2 = RemotePath(self._connect(), "file.tar.gz")
        strassert(p1.with_name("something.tar"), RemotePath(self._connect(), "/some/long/path/to/something.tar"))
        strassert(p2.with_name("something.tar"), RemotePath(self._connect(), "something.tar"))

    @skip_without_chown
    def test_chown(self):
        with self._connect() as rem:
            with rem.tempdir() as dir:
                p = dir / "foo.txt"
                p.write(six.b("hello"))
                # because we're connected to localhost, we expect UID and GID to be the same
                assert p.uid == os.getuid()
                assert p.gid == os.getgid()
                p.chown(p.uid.name)
                assert p.uid == os.getuid()

class BaseRemoteMachineTest(object):
    TUNNEL_PROG = r"""import sys, socket
s = socket.socket()
s.bind(("", 0))
s.listen(1)
sys.stdout.write("{0}\n".format( s.getsockname()[1]))
sys.stdout.flush()
s2, _ = s.accept()
data = s2.recv(100)
s2.send(b"hello " + data)
s2.close()
s.close()
"""

    def test_basic(self):
        with self._connect() as rem:
            r_ssh = rem["ssh"]
            r_ls = rem["ls"]
            r_grep = rem["grep"]

            lines = r_ls("-a").splitlines()
            assert ".bashrc" in lines or ".bash_profile" in lines
            with rem.cwd(os.path.dirname(os.path.abspath(__file__))):
                cmd = r_ssh["localhost", "cd", rem.cwd, "&&", r_ls, "|", r_grep["\\.py"]]
                assert "'|'" in str(cmd)
                assert "test_remote.py" in cmd()
                assert "test_remote.py" in [f.name for f in rem.cwd // "*.py"]

    # Testing for #271
    def test_double_chdir(self):
        with self._connect() as rem:
            with rem.cwd(os.path.dirname(os.path.abspath(__file__))):
                 rem["ls"]()
            with rem.cwd("/tmp"):
                 rem["pwd"]()

    def test_glob(self):
        with self._connect() as rem:
            with rem.cwd(os.path.dirname(os.path.abspath(__file__))):
                filenames = [f.name for f in rem.cwd // ("*.py", "*.bash")]
                assert "test_remote.py" in filenames
                assert "slow_process.bash" in filenames

    @pytest.mark.usefixtures("testdir")
    def test_download_upload(self):
        with self._connect() as rem:
            rem.upload("test_remote.py", "/tmp")
            r_ls = rem["ls"]
            r_rm = rem["rm"]
            assert "test_remote.py" in r_ls("/tmp").splitlines()
            rem.download("/tmp/test_remote.py", "/tmp/test_download.txt")
            r_rm("/tmp/test_remote.py")
            r_rm("/tmp/test_download.txt")

    def test_session(self):
        with self._connect() as rem:
            sh = rem.session()
            for _ in range(4):
                _, out, _ = sh.run("ls -a")
                assert ".bashrc" in out or ".bash_profile" in out

    def test_env(self):
        with self._connect() as rem:
            with pytest.raises(ProcessExecutionError):
              rem.python("-c", "import os;os.environ['FOOBAR72']")
            with rem.env(FOOBAR72 = "lala"):
                with rem.env(FOOBAR72 = "baba"):
                    out = rem.python("-c", "import os;print(os.environ['FOOBAR72'])")
                    assert out.strip() == "baba"
                out = rem.python("-c", "import os;print(os.environ['FOOBAR72'])")
                assert out.strip() == "lala"

            # path manipulation
            with pytest.raises(CommandNotFound):
                rem.which("dummy-executable")
            with rem.cwd(os.path.dirname(os.path.abspath(__file__))):
                rem.env.path.insert(0, rem.cwd / "not-in-path")
                p = rem.which("dummy-executable")
                assert p == rem.cwd / "not-in-path" / "dummy-executable"

    def test_read_write(self):
        with self._connect() as rem:
            with rem.tempdir() as dir:
                assert dir.is_dir()
                data = six.b("hello world")
                (dir / "foo.txt").write(data)
                assert (dir / "foo.txt").read() == data

            assert not dir.exists()

    def test_contains(self):
        with self._connect() as rem:
            assert "ls" in rem

    def test_iter_lines_timeout(self):
        with self._connect() as rem:
            try:
                for i, (out, err) in enumerate(rem["ping"]["-i", 0.5, "127.0.0.1"].popen().iter_lines(timeout=4)):
                    print("out:", out)
                    print("err:", err)
            except NotImplementedError:
                try:
                    pytest.skip(sys.exc_info()[1])
                except AttributeError:
                    return
            except ProcessTimedOut:
                assert i > 3
            else:
                pytest.fail("Expected a timeout")


    def test_iter_lines_error(self):
        with self._connect() as rem:
            with pytest.raises(ProcessExecutionError) as ex:
                for i, lines in enumerate(rem["ls"]["--bla"].popen()):
                    pass
                assert i == 1
            assert ex.value.stderr.startswith("/bin/ls: ")

    def test_touch(self):
        with self._connect() as rem:
            rfile = rem.cwd / 'sillyfile'
            assert not rfile.exists()
            rfile.touch()
            assert rfile.exists()
            rfile.delete()

@skip_on_windows
class TestRemoteMachine(BaseRemoteMachineTest):
    def _connect(self):
        return SshMachine(TEST_HOST)

    def test_tunnel(self):
        with self._connect() as rem:
            p = (rem.python["-u"] << self.TUNNEL_PROG).popen()
            try:
                port = int(p.stdout.readline().decode("ascii").strip())
            except ValueError:
                print(p.communicate())
                raise

            with rem.tunnel(12222, port) as tun:
                s = socket.socket()
                s.connect(("localhost", 12222))
                s.send(six.b("world"))
                data = s.recv(100)
                s.close()

            print(p.communicate())
            assert data == b"hello world"

    def test_get(self):
        with self._connect() as rem:
            assert str(rem['ls']) == str(rem.get('ls'))
            assert str(rem['ls']) == str(rem.get('not_a_valid_process_234','ls'))
            assert 'ls' in rem
            assert 'not_a_valid_process_234' not in rem

    def test_list_processes(self):
        with self._connect() as rem:
            assert list(rem.list_processes())

    def test_pgrep(self):
        with self._connect() as rem:
            assert list(rem.pgrep("ssh"))

    @pytest.mark.xfail(reason="Randomly does not work on Travis, not sure why")
    def test_nohup(self):
        with self._connect() as rem:
            sleep = rem["sleep"]
            sleep["5.793817"] & NOHUP(stdout = None, append=False)
            time.sleep(.5)
            print(rem["ps"]("aux"))
            assert list(rem.pgrep("5.793817"))
            time.sleep(6)
            assert not list(rem.pgrep("5.793817"))

    def test_bound_env(self):
        with self._connect() as rem:
            printenv = rem["printenv"]
            with rem.env(FOO = "hello"):
                assert printenv.with_env(BAR = "world")("FOO") == "hello\n"
                assert printenv.with_env(BAR = "world")("BAR") == "world\n"
                assert printenv.with_env(FOO = "sea", BAR = "world")("FOO") == "sea\n"
                assert printenv.with_env(FOO = "sea", BAR = "world")("BAR") == "world\n"

    @pytest.mark.skipif('useradd' not in local,
            reason = "System does not have useradd (Mac?)")
    def test_sshpass(self):
        with local.as_root():
            local["useradd"]("-m", "-b", "/tmp", "testuser")

        try:
            with local.as_root():
                try:
                    (local["passwd"] << "123456")("--stdin", "testuser")
                except ProcessExecutionError:
                    # some versions of passwd don't support --stdin, nothing to do in this case
                    logging.warn("passwd failed")
                    return

            with SshMachine("localhost", user = "testuser", password = "123456") as rem:
                assert rem["pwd"]().strip() == "/tmp/testuser"
        finally:
            with local.as_root():
                local["userdel"]("-r", "testuser")

@skip_on_windows
class TestParamikoMachine(BaseRemoteMachineTest):
    def _connect(self):
        if paramiko is None:
            pytest.skip("System does not have paramiko installed")
        return ParamikoMachine(TEST_HOST, missing_host_policy = paramiko.AutoAddPolicy())

    def test_tunnel(self):
        with self._connect() as rem:
            p = rem.python["-c", self.TUNNEL_PROG].popen()
            try:
                port = int(p.stdout.readline().strip())
            except ValueError:
                print(p.communicate())
                raise

            s = rem.connect_sock(port)
            s.send(b"world")
            data = s.recv(100)
            s.close()

        print(p.communicate())
        assert data == b"hello world"

    def test_piping(self):
        with self._connect() as rem:
            try:
                cmd = rem["ls"] | rem["cat"]
            except NotImplementedError:
                pass
            else:
                pytest.fail("Should not pipe")

    def test_encoding(self):
        with self._connect() as rem:
            unicode_half = b"\xc2\xbd".decode("utf8")

<<<<<<< HEAD
            ret = rem['bash']("-c", "echo %s" % unicode_half)
            assert ret == "%s\n" % unicode_half

            ret = list(rem['bash']["-c", "echo %s" % unicode_half].popen())
=======
            ret = rem['bash']("-c", 'echo -e "\xC2\xBD"')
            assert ret == "%s\n" % unicode_half

            ret = list(rem['bash']["-c", 'echo -e "\xC2\xBD"'].popen())
>>>>>>> 39293f94
            assert ret == [["%s\n" % unicode_half, None]]<|MERGE_RESOLUTION|>--- conflicted
+++ resolved
@@ -359,15 +359,8 @@
         with self._connect() as rem:
             unicode_half = b"\xc2\xbd".decode("utf8")
 
-<<<<<<< HEAD
-            ret = rem['bash']("-c", "echo %s" % unicode_half)
-            assert ret == "%s\n" % unicode_half
-
-            ret = list(rem['bash']["-c", "echo %s" % unicode_half].popen())
-=======
             ret = rem['bash']("-c", 'echo -e "\xC2\xBD"')
             assert ret == "%s\n" % unicode_half
 
             ret = list(rem['bash']["-c", 'echo -e "\xC2\xBD"'].popen())
->>>>>>> 39293f94
             assert ret == [["%s\n" % unicode_half, None]]