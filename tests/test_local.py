from __future__ import with_statement
import os
import unittest
import sys
import signal
import time
from plumbum import local, LocalPath, FG, BG, TF, RETCODE, ERROUT
from plumbum.lib import six
from plumbum import CommandNotFound, ProcessExecutionError, ProcessTimedOut
from plumbum.fs.atomic import AtomicFile, AtomicCounterFile, PidFile
from plumbum.path import RelativePath
import plumbum


if not hasattr(unittest, "skipIf"):
    import logging
    import functools
    def skipIf(cond, msg = None):
        def deco(func):
            if cond:
                return func
            else:
                @functools.wraps(func)
                def wrapper(*args, **kwargs):
                    logging.warn("skipping test")
                return wrapper
        return deco
    unittest.skipIf = skipIf

class LocalPathTest(unittest.TestCase):
    def test_basename(self):
        name = LocalPath("/some/long/path/to/file.txt").basename
        self.assertTrue(isinstance(name, six.string_types))
        self.assertEqual("file.txt", str(name))

    def test_dirname(self):
        name = LocalPath("/some/long/path/to/file.txt").dirname
        self.assertTrue(isinstance(name, LocalPath))
        self.assertEqual("/some/long/path/to", str(name).replace("\\", "/"))

    @unittest.skipIf(not hasattr(os, "chown"), "os.chown not supported")
    def test_chown(self):
        with local.tempdir() as dir:
            p = dir / "foo.txt"
            p.write(six.b("hello"))
            self.assertEqual(p.uid, os.getuid())
            self.assertEqual(p.gid, os.getgid())
            p.chown(p.uid.name)
            self.assertEqual(p.uid, os.getuid())

    def test_split(self):
        p = local.path("/var/log/messages")
        self.assertEqual(p.split(), ["var", "log", "messages"])

    def test_suffix(self):
        p1 = local.path("/some/long/path/to/file.txt")
        p2 = local.path("file.tar.gz")
        self.assertEqual(p1.suffix, ".txt")
        self.assertEqual(p1.suffixes, [".txt"])
        self.assertEqual(p2.suffix, ".gz")
        self.assertEqual(p2.suffixes, [".tar",".gz"])
        self.assertEqual(p1.with_suffix(".tar.gz"), local.path("/some/long/path/to/file.tar.gz"))
        self.assertEqual(p2.with_suffix(".other"), local.path("file.tar.other"))
        self.assertEqual(p2.with_suffix(".other", 2), local.path("file.other"))
        self.assertEqual(p2.with_suffix(".other", 0), local.path("file.tar.gz.other"))
        self.assertEqual(p2.with_suffix(".other", None), local.path("file.other"))

    def test_newname(self):
        p1 = local.path("/some/long/path/to/file.txt")
        p2 = local.path("file.tar.gz")
        self.assertEqual(p1.with_name("something.tar"), local.path("/some/long/path/to/something.tar"))
        self.assertEqual(p2.with_name("something.tar"), local.path("something.tar"))

    def test_relative_to(self):
        p = local.path("/var/log/messages")
        self.assertEqual(p.relative_to("/var/log/messages"), RelativePath([]))
        self.assertEqual(p.relative_to("/var/"), RelativePath(["log", "messages"]))
        self.assertEqual(p.relative_to("/"), RelativePath(["var", "log", "messages"]))
        self.assertEqual(p.relative_to("/var/tmp"), RelativePath(["..", "log", "messages"]))
        self.assertEqual(p.relative_to("/opt"), RelativePath(["..", "var", "log", "messages"]))
        self.assertEqual(p.relative_to("/opt/lib"), RelativePath(["..", "..", "var", "log", "messages"]))
        for src in [local.path("/var/log/messages"), local.path("/var"), local.path("/opt/lib")]:
            delta = p.relative_to(src)
            self.assertEqual(src + delta, p)

    def test_read_write(self):
        with local.tempdir() as dir:
            f = dir / "test.txt"
            text = six.b('hello world\xd7\xa9\xd7\x9c\xd7\x95\xd7\x9d').decode("utf8")
            f.write(text, "utf8")
            text2 = f.read("utf8")
            self.assertEqual(text, text2)


class LocalMachineTest(unittest.TestCase):
    def test_getattr(self):
        pb = plumbum
        self.assertEqual(getattr(pb.cmd, 'does_not_exist', 1), 1)
        ls_cmd1 = pb.cmd.non_exist1N9 if hasattr(pb.cmd, 'non_exist1N9') else pb.cmd.ls
        ls_cmd2 = getattr(pb.cmd, 'non_exist1N9', pb.cmd.ls)
        self.assertEqual(str(ls_cmd1), str(local['ls']))
        self.assertEqual(str(ls_cmd2), str(local['ls']))

    def test_imports(self):
        from plumbum.cmd import ls
        self.assertTrue("test_local.py" in local["ls"]().splitlines())
        self.assertTrue("test_local.py" in ls().splitlines())

        self.assertRaises(CommandNotFound, lambda: local["non_exist1N9"])

        try:
            from plumbum.cmd import non_exist1N9 #@UnresolvedImport @UnusedImport
        except (ImportError, CommandNotFound):
            pass
        else:
            self.fail("from plumbum.cmd import non_exist1N9")

    def test_get(self):
        self.assertEqual(str(local['ls']),str(local.get('ls')))
        self.assertEqual(str(local['ls']),str(local.get('non_exist1N9', 'ls')))
        self.assertRaises(CommandNotFound, lambda: local.get("non_exist1N9"))
        self.assertRaises(CommandNotFound, lambda: local.get("non_exist1N9", "non_exist1N8"))
<<<<<<< HEAD

    def test_getattr(self):
        """Testing issue / feature request #193"""
        import plumbum as pb
        ls_cmd1 = pb.cmd.non_exist1N9 if hasattr(pb.cmd, 'non_exist1N9') else pb.cmd.ls
        ls_cmd2 = getattr(pb.cmd, 'non_exist1N9', pb.cmd.ls)
        self.assertEqual(str(ls_cmd1), str(local['ls']))
        self.assertEqual(str(ls_cmd2), str(local['ls']))
=======
        self.assertRaises(CommandNotFound, lambda: local.get("non_exist1N9", "/tmp/non_exist1N8"))
>>>>>>> c6029585

    def test_cwd(self):
        from plumbum.cmd import ls
        self.assertEqual(local.cwd, os.getcwd())
        self.assertTrue("__init__.py" not in ls().splitlines())
        with local.cwd("../plumbum"):
            self.assertTrue("__init__.py" in ls().splitlines())
        self.assertTrue("__init__.py" not in ls().splitlines())
        self.assertRaises(OSError, local.cwd.chdir, "../non_exist1N9")

    def test_path(self):
        self.assertFalse((local.cwd / "../non_exist1N9").exists())
        self.assertTrue((local.cwd / ".." / "plumbum").isdir())
        # traversal
        found = False
        for fn in local.cwd / ".." / "plumbum":
            if fn.basename == "__init__.py":
                self.assertTrue(fn.isfile())
                found = True
        self.assertTrue(found)
        # glob'ing
        found = False
        for fn in local.cwd / ".." // "*/*.rst":
            if fn.basename == "index.rst":
                found = True
        self.assertTrue(found)

    def test_env(self):
        self.assertTrue("PATH" in local.env)
        self.assertFalse("FOOBAR72" in local.env)
        self.assertRaises(ProcessExecutionError, local.python, "-c", "import os;os.environ['FOOBAR72']")
        local.env["FOOBAR72"] = "spAm"
        self.assertEqual(local.python("-c", "import os;print (os.environ['FOOBAR72'])").splitlines(), ["spAm"])

        with local.env(FOOBAR73 = 1889):
            self.assertEqual(local.python("-c", "import os;print (os.environ['FOOBAR73'])").splitlines(), ["1889"])
            with local.env(FOOBAR73 = 1778):
                self.assertEqual(local.python("-c", "import os;print (os.environ['FOOBAR73'])").splitlines(), ["1778"])
            self.assertEqual(local.python("-c", "import os;print (os.environ['FOOBAR73'])").splitlines(), ["1889"])
        self.assertRaises(ProcessExecutionError, local.python, "-c", "import os;os.environ['FOOBAR73']")

        # path manipulation
        self.assertRaises(CommandNotFound, local.which, "dummy-executable")
        with local.env():
            local.env.path.insert(0, local.cwd / "not-in-path")
            p = local.which("dummy-executable")
            self.assertEqual(p, local.cwd / "not-in-path" / "dummy-executable")

    def test_local(self):
        self.assertTrue("plumbum" in str(local.cwd))
        self.assertTrue("PATH" in local.env.getdict())
        self.assertEqual(local.path("foo"), os.path.join(os.getcwd(), "foo"))
        local.which("ls")
        local["ls"]
        self.assertEqual(local.python("-c", "print ('hi there')").splitlines(), ["hi there"])

    def test_piping(self):
        from plumbum.cmd import ls, grep
        chain = ls | grep["\\.py"]
        self.assertTrue("test_local.py" in chain().splitlines())

        chain = (ls["-a"] | grep["test"] | grep["local"])
        self.assertTrue("test_local.py" in chain().splitlines())

    def test_redirection(self):
        from plumbum.cmd import cat, ls, grep, rm

        chain = (ls | grep["\\.py"]) > "tmp.txt"
        chain()

        chain2 = (cat < "tmp.txt") | grep["local"]
        self.assertTrue("test_local.py" in chain2().splitlines())
        rm("tmp.txt")

        chain3 = (cat << "this is the\nworld of helloness and\nspam bar and eggs") | grep["hello"]
        self.assertTrue("world of helloness and" in chain3().splitlines())

        rc, _, err = (grep["-Zq5"] >= "tmp2.txt").run(["-Zq5"], retcode = None)
        self.assertEqual(rc, 2)
        self.assertFalse(err)
        self.assertTrue("Usage" in (cat < "tmp2.txt")())
        rm("tmp2.txt")

        rc, out, _ = (grep["-Zq5"] >= ERROUT).run(["-Zq5"], retcode = None)
        self.assertEqual(rc, 2)
        self.assertTrue("Usage" in out)

    def test_popen(self):
        from plumbum.cmd import ls

        p = ls.popen(["-a"])
        out, _ = p.communicate()
        self.assertEqual(p.returncode, 0)
        self.assertTrue("test_local.py" in out.decode(local.encoding).splitlines())

    def test_run(self):
        from plumbum.cmd import ls, grep

        rc, out, err = (ls | grep["non_exist1N9"]).run(retcode = 1)
        self.assertEqual(rc, 1)

    def test_timeout(self):
        from plumbum.cmd import sleep
        self.assertRaises(ProcessTimedOut, sleep, 10, timeout = 5)

    def test_iter_lines_timeout(self):
        from plumbum.cmd import ping

        try:
            for i, (out, err) in enumerate(ping["127.0.0.1", "-i", 0.5].popen().iter_lines(timeout=2)):
                print("out:", out)
                print("err:", err)
        except ProcessTimedOut:
            self.assertTrue(i > 3)
        else:
            self.fail("Expected a timeout")


    def test_iter_lines_error(self):
        from plumbum.cmd import ls
        try:
            for i, lines in enumerate(ls["--bla"].popen()):
                pass
            self.assertEqual(i, 1)
        except ProcessExecutionError:
            ex = sys.exc_info()[1]
            self.assertTrue(ex.stderr.startswith("/bin/ls: unrecognized option '--bla'"))
        else:
            self.fail("Expected an execution error")

    def test_modifiers(self):
        from plumbum.cmd import ls, grep
        f = (ls["-a"] | grep["\\.py"]) & BG
        f.wait()
        self.assertTrue("test_local.py" in f.stdout.splitlines())

        command = (ls["-a"] | grep["local"])
        command_false = (ls["-a"] | grep["not_a_file_here"])
        command & FG
        self.assertTrue(command & TF)
        self.assertFalse(command_false & TF)
        self.assertEqual(command & RETCODE, 0)
        self.assertEqual(command_false & RETCODE, 1)



    def test_arg_expansion(self):
        from plumbum.cmd import ls
        args = [ '-l', '-F' ]
        ls(*args)
        ls[args]

    def test_session(self):
        sh = local.session()
        for _ in range(4):
            _, out, _ = sh.run("ls -a")
            self.assertTrue("test_local.py" in out.splitlines())

        sh.run("cd ..")
        sh.run("export FOO=17")
        out = sh.run("echo $FOO")[1]
        self.assertEqual(out.splitlines(), ["17"])

    def test_quoting(self):
        ssh = local["ssh"]
        pwd = local["pwd"]

        cmd = ssh["localhost", "cd", "/usr", "&&", ssh["localhost", "cd", "/", "&&",
            ssh["localhost", "cd", "/bin", "&&", pwd]]]
        self.assertTrue("\"'&&'\"" in " ".join(cmd.formulate(0)))

        ls = local['ls']
        try:
            ls('-a', '') # check that empty strings are rendered correctly
        except ProcessExecutionError:
            ex = sys.exc_info()[1]
            self.assertEqual(ex.argv[-2:], ['-a', ''])
        else:
            self.fail("Expected `ls` to fail")

    def test_tempdir(self):
        from plumbum.cmd import cat
        with local.tempdir() as dir:
            self.assertTrue(dir.isdir())
            data = six.b("hello world")
            with open(str(dir / "test.txt"), "wb") as f:
                f.write(data)
            with open(str(dir / "test.txt"), "rb") as f:
                self.assertEqual(f.read(), data)

        self.assertFalse(dir.exists())

    def test_read_write(self):
        with local.tempdir() as tmp:
            data = six.b("hello world")
            (tmp / "foo.txt").write(data)
            self.assertEqual((tmp / "foo.txt").read(), data)

    def test_links(self):
        with local.tempdir() as tmp:
            src = tmp / "foo.txt"
            dst1 = tmp / "bar.txt"
            dst2 = tmp / "spam.txt"
            data = six.b("hello world")
            src.write(data)
            src.link(dst1)
            self.assertEqual(data, dst1.read())
            src.symlink(dst2)
            self.assertEqual(data, dst2.read())

    def test_as_user(self):
        with local.as_root():
            local["date"]()

    def test_list_processes(self):
        self.assertTrue(list(local.list_processes()))

    def test_pgrep(self):
        self.assertTrue(list(local.pgrep("python")))

    def _generate_sigint(self):
        try:
            if sys.platform == "win32":
                from win32api import GenerateConsoleCtrlEvent
                GenerateConsoleCtrlEvent(0, 0) # send Ctrl+C to current TTY
            else:
                os.kill(0, signal.SIGINT)
            time.sleep(1)
        except KeyboardInterrupt:
            pass
        else:
            self.fail("Expected KeyboardInterrupt")

    @unittest.skipIf(not sys.stdin.isatty(), "Not a TTY")
    def test_same_sesion(self):
        from plumbum.cmd import sleep
        p = sleep.popen([1000])
        self.assertIs(p.poll(), None)
        self._generate_sigint()
        time.sleep(1)
        self.assertIsNot(p.poll(), None)

    @unittest.skipIf(not sys.stdin.isatty(), "Not a TTY")
    def test_new_session(self):
        from plumbum.cmd import sleep
        p = sleep.popen([1000], new_session = True)
        self.assertIs(p.poll(), None)
        self._generate_sigint()
        time.sleep(1)
        self.assertIs(p.poll(), None)
        p.terminate()

    def test_local_daemon(self):
        from plumbum.cmd import sleep
        proc = local.daemonic_popen(sleep[5])
        try:
            os.waitpid(proc.pid, 0)
        except OSError:
            pass
        else:
            self.fail("I shouldn't have any children by now -- they are daemons!")
        proc.wait()

    def test_atomic_file(self):
        af1 = AtomicFile("tmp.txt")
        af2 = AtomicFile("tmp.txt")
        af1.write_atomic(six.b("foo"))
        af2.write_atomic(six.b("bar"))
        self.assertEqual(af1.read_atomic(), six.b("bar"))
        self.assertEqual(af2.read_atomic(), six.b("bar"))
        local.path("tmp.txt").delete()

    def test_atomic_file2(self):
        af = AtomicFile("tmp.txt")

        code = """from __future__ import with_statement
from plumbum.fs.atomic import AtomicFile
af = AtomicFile("tmp.txt")
try:
    with af.locked(blocking = False):
        raise ValueError("this should have failed")
except (OSError, IOError):
    print("already locked")
"""
        with af.locked():
            output = local.python("-c", code)
            self.assertEqual(output.strip(), "already locked")

        local.path("tmp.txt").delete()

    def test_pid_file(self):
        code = """from __future__ import with_statement
from plumbum.fs.atomic import PidFile, PidFileTaken
try:
    with PidFile("mypid"):
        raise ValueError("this should have failed")
except PidFileTaken:
    print("already locked")
"""
        with PidFile("mypid"):
            output = local.python("-c", code)
            self.assertEqual(output.strip(), "already locked")

        local.path("mypid").delete()

    def test_atomic_counter(self):
        local.path("counter").delete()
        num_of_procs = 20
        num_of_increments = 20

        code = """from plumbum.fs.atomic import AtomicCounterFile
import time
time.sleep(0.2)
afc = AtomicCounterFile.open("counter")
for _ in range(%s):
    print(afc.next())
    time.sleep(0.1)
""" % (num_of_increments,)

        procs = []
        for _ in range(num_of_procs):
            procs.append(local.python["-c", code].popen())
        results = []
        for p in procs:
            out, _ = p.communicate()
            self.assertEqual(p.returncode, 0)
            results.extend(int(num) for num in out.splitlines())

        self.assertEqual(len(results), num_of_procs * num_of_increments)
        self.assertEqual(len(set(results)), len(results))
        self.assertEqual(min(results), 0)
        self.assertEqual(max(results), num_of_procs * num_of_increments - 1)
        local.path("counter").delete()

    def test_atomic_counter2(self):
        local.path("counter").delete()
        afc = AtomicCounterFile.open("counter")
        self.assertEqual(afc.next(), 0)
        self.assertEqual(afc.next(), 1)
        self.assertEqual(afc.next(), 2)

        self.assertRaises(TypeError, afc.reset, "hello")

        afc.reset(70)
        self.assertEqual(afc.next(), 70)
        self.assertEqual(afc.next(), 71)
        self.assertEqual(afc.next(), 72)

        local.path("counter").delete()

    def test_bound_env(self):
        try:
            from plumbum.cmd import printenv
        except CommandNotFound:
            self.skipTest("printenv is missing")
        with local.env(FOO = "hello"):
            self.assertEqual(printenv.with_env(BAR = "world")("FOO", "BAR"), "hello\nworld\n")
            self.assertEqual(printenv.with_env(FOO = "sea", BAR = "world")("FOO", "BAR"), "sea\nworld\n")

    def test_nesting_lists_as_argv(self):
        from plumbum.cmd import ls
        c = ls["-l", ["-a", "*.py"]]
        self.assertEqual(c.formulate()[1:], ['-l', '-a', '*.py'])

    def test_contains(self):
        self.assertTrue("ls" in local, "Expected to find `ls`")

    def test_issue_139(self):
        LocalPath(local.cwd)

    def test_pipeline_failure(self):
        from plumbum.cmd import ls, head
        self.assertRaises(ProcessExecutionError, (ls["--no-such-option"] | head))


if __name__ == "__main__":
    unittest.main()
<|MERGE_RESOLUTION|>--- conflicted
+++ resolved
@@ -120,18 +120,7 @@
         self.assertEqual(str(local['ls']),str(local.get('non_exist1N9', 'ls')))
         self.assertRaises(CommandNotFound, lambda: local.get("non_exist1N9"))
         self.assertRaises(CommandNotFound, lambda: local.get("non_exist1N9", "non_exist1N8"))
-<<<<<<< HEAD
-
-    def test_getattr(self):
-        """Testing issue / feature request #193"""
-        import plumbum as pb
-        ls_cmd1 = pb.cmd.non_exist1N9 if hasattr(pb.cmd, 'non_exist1N9') else pb.cmd.ls
-        ls_cmd2 = getattr(pb.cmd, 'non_exist1N9', pb.cmd.ls)
-        self.assertEqual(str(ls_cmd1), str(local['ls']))
-        self.assertEqual(str(ls_cmd2), str(local['ls']))
-=======
         self.assertRaises(CommandNotFound, lambda: local.get("non_exist1N9", "/tmp/non_exist1N8"))
->>>>>>> c6029585
 
     def test_cwd(self):
         from plumbum.cmd import ls
