--- conflicted
+++ resolved
@@ -9,17 +9,13 @@
 from plumbum.fs.atomic import AtomicFile, AtomicCounterFile, PidFile
 from plumbum.path import RelativePath
 import plumbum
-<<<<<<< HEAD
-from plumbum._testtools import skip_on_windows, skip_without_tty, skip_without_chown
-=======
+from plumbum._testtools import (skipIf, skip_on_windows,
+                       skip_without_tty, skip_without_chown)
 
 try:
     import pathlib
 except ImportError:
     pathlib = None
-
-ensure_skipIf(unittest)
->>>>>>> 5b7e02b8
 
 class LocalPathTest(unittest.TestCase):
     def setUp(self):
@@ -35,14 +31,11 @@
         self.assertTrue(isinstance(name, LocalPath))
         self.assertEqual("/some/long/path/to", str(name).replace("\\", "/"))
 
-<<<<<<< HEAD
-    @skip_without_chown
-=======
     def test_uri(self):
         self.assertEqual("file:///some/long/path/to/file.txt", self.longpath.as_uri())
 
-    @unittest.skipIf(not hasattr(os, "chown"), "os.chown not supported")
->>>>>>> 5b7e02b8
+
+    @skip_without_chown
     def test_chown(self):
         with local.tempdir() as dir:
             p = dir / "foo.txt"
@@ -94,7 +87,7 @@
             f.write(text, "utf8")
             text2 = f.read("utf8")
             self.assertEqual(text, text2)
-            
+
     def test_parts(self):
         parts = self.longpath.parts
         self.assertEqual(parts, ('/', 'some', 'long', 'path', 'to', 'file.txt'))
@@ -104,7 +97,7 @@
         p = local.path("/some/directory")
         self.assertEqual(p.stem, "directory")
         
-    @unittest.skipIf(pathlib is None, "This test requires pathlib")
+    @skipIf(pathlib is None, "This test requires pathlib")
     def test_root_drive(self):
         pl_path = pathlib.Path("/some/long/path/to/file.txt").absolute()
         self.assertEqual(self.longpath.root, pl_path.root)
@@ -115,7 +108,7 @@
         self.assertEqual(p_path.root, pl_path.root)
         self.assertEqual(p_path.drive, pl_path.drive)
         
-    @unittest.skipIf(pathlib is None, "This test requires pathlib")
+    @skipIf(pathlib is None, "This test requires pathlib")
     def test_compare_pathlib(self):
         def filename_compare(name):
             p = local.path(str(name))
@@ -149,7 +142,6 @@
     # TODO: This probably fails because of odd ls behavior
     @skip_on_windows
     def test_imports(self):
-
         from plumbum.cmd import ls
         self.assertTrue("test_local.py" in local["ls"]().splitlines())
         self.assertTrue("test_local.py" in ls().splitlines())
