import re
from contextlib import contextmanager
from plumbum.commands import CommandNotFound, shquote, ConcreteCommand
from plumbum.lib import _setdoc, ProcInfo, six
from plumbum.machines.local import LocalPath, CommandsProvider
from tempfile import NamedTemporaryFile
from plumbum.machines.base import BaseMachine
from plumbum.machines.env import BaseEnv
from plumbum.path.remote import RemotePath, RemoteWorkdir, StatRes


class RemoteEnv(BaseEnv):
    """The remote machine's environment; exposes a dict-like interface"""

    __slots__ = ["_orig", "remote"]

    def __init__(self, remote):
        self.remote = remote
        session = remote._session
        # GNU env has a -0 argument; use it if present. Otherwise,
        # fall back to calling printenv on each (possible) variable
        # from plain env.
        env0 = session.run("env -0; echo")
        if env0[0] == 0 and not env0[2].rstrip():
            self._curr = dict(line.split('=', 1)
                              for line in env0[1].split('\x00')
                              if '=' in line)
        else:
            lines = session.run("env; echo")[1].splitlines()
            split = (line.split('=', 1) for line in lines)
            keys = (line[0] for line in split if len(line)>1)
            runs = ((key, session.run('printenv "%s"; echo' % key))
                    for key in keys)
            self._curr = dict((key, run[1].rstrip('\n')) for (key, run) in runs
                              if run[0] == 0 and run[1].rstrip('\n')
                              and not run[2])
        self._orig = self._curr.copy()
        BaseEnv.__init__(self, self.remote.path, ":")

    @_setdoc(BaseEnv)
    def __delitem__(self, name):
        BaseEnv.__delitem__(self, name)
        self.remote._session.run("unset %s" % (name,))
    @_setdoc(BaseEnv)
    def __setitem__(self, name, value):
        BaseEnv.__setitem__(self, name, value)
        self.remote._session.run("export %s=%s" % (name, shquote(value)))
    @_setdoc(BaseEnv)
    def pop(self, name, *default):
        BaseEnv.pop(self, name, *default)
        self.remote._session.run("unset %s" % (name,))
    @_setdoc(BaseEnv)
    def update(self, *args, **kwargs):
        BaseEnv.update(self, *args, **kwargs)
        self.remote._session.run("export " +
            " ".join("%s=%s" % (k, shquote(v)) for k, v in self.getdict().items()))

    def expand(self, expr):
        """Expands any environment variables and home shortcuts found in ``expr``
        (like ``os.path.expanduser`` combined with ``os.path.expandvars``)

        :param expr: An expression containing environment variables (as ``$FOO``) or
                     home shortcuts (as ``~/.bashrc``)

        :returns: The expanded string"""
        return self.remote._session.run("echo %s" % (expr,))[1].strip()

    def expanduser(self, expr):
        """Expand home shortcuts (e.g., ``~/foo/bar`` or ``~john/foo/bar``)

        :param expr: An expression containing home shortcuts

        :returns: The expanded string"""
        if not any(part.startswith("~") for part in expr.split("/")):
            return expr
        # we escape all $ signs to avoid expanding env-vars
        return self.remote._session.run("echo %s" % (expr.replace("$", "\\$"),))[1].strip()

    # def clear(self):
    #    BaseEnv.clear(self, *args, **kwargs)
    #    self.remote._session.run("export %s" % " ".join("%s=%s" % (k, v) for k, v in self.getdict()))

    def getdelta(self):
        """Returns the difference between the this environment and the original environment of
        the remote machine"""
        self._curr["PATH"] = self.path.join()

        delta = {}
        for k, v in self._curr.items():
            if k not in self._orig:
                delta[k] = str(v)
        for k, v in self._orig.items():
            if k not in self._curr:
                delta[k] = ""
            else:
                if v != self._curr[k]:
                    delta[k] = self._curr[k]

        return delta


class RemoteCommand(ConcreteCommand):
    __slots__ = ["remote", "executable"]
    QUOTE_LEVEL = 1

    def __init__(self, remote, executable, encoding = "auto"):
        self.remote = remote
        ConcreteCommand.__init__(self, executable,
            remote.custom_encoding if encoding == "auto" else encoding)
    @property
    def machine(self):
        return self.remote
    def __repr__(self):
        return "RemoteCommand(%r, %r)" % (self.remote, self.executable)
    def popen(self, args = (), **kwargs):
        return self.remote.popen(self[args], **kwargs)
    def nohup(self, cwd='.', stdout='nohup.out', stderr=None, append=True):
        """Runs a command detached."""
        return self.machine.daemonic_popen(self, cwd, stdout, stderr, append)

class ClosedRemoteMachine(Exception):
    pass

class ClosedRemote(object):
    __slots__ = ["_obj", "__weakref__"]
    def __init__(self, obj):
        self._obj = obj
    def close(self):
        pass
    def __getattr__(self, name):
        raise ClosedRemoteMachine("%r has been closed" % (self._obj,))


class BaseRemoteMachine(CommandsProvider):
    """Represents a *remote machine*; serves as an entry point to everything related to that
    remote machine, such as working directory and environment manipulation, command creation,
    etc.

    Attributes:

    * ``cwd`` - the remote working directory
    * ``env`` - the remote environment
    * ``custom_encoding`` - the remote machine's default encoding (assumed to be UTF8)
    * ``connect_timeout`` - the connection timeout


    There also is a _cwd attribute that exists if the cwd is not current (del if cwd is changed).
    """

    # allow inheritors to override the RemoteCommand class
    RemoteCommand = RemoteCommand
<<<<<<< HEAD
    env_cls = RemoteEnv
=======
>>>>>>> 0d23c646

    @property
    def cwd(self):
        if not hasattr(self, '_cwd'):
            self._cwd = RemoteWorkdir(self)
        return self._cwd

    def __init__(self, encoding = "utf8", connect_timeout = 10, new_session = False):
<<<<<<< HEAD
        self._as_user_stack = []
        self.encoding = encoding
=======
        self.custom_encoding = encoding
>>>>>>> 0d23c646
        self.connect_timeout = connect_timeout
        self._session = self.session(new_session = new_session)
        self.uname = self._get_uname()
        self.env = self.env_cls(self)
        self._python = None

    def _get_uname(self):
        rc, out, _ = self._session.run("uname", retcode = None)
        if rc == 0:
            return out.strip()
        else:
            rc, out, _ = self._session.run("python -c 'import platform;print(platform.uname()[0])'", retcode = None)
            if rc == 0:
                return out.strip()
            else:
                # all POSIX systems should have uname. make an educated guess it's Windows
                return "Windows"

    def __repr__(self):
        return "<%s %s>" % (self.__class__.__name__, self)

    def __enter__(self):
        return self
    def __exit__(self, t, v, tb):
        self.close()
    def close(self):
        """closes the connection to the remote machine; all paths and programs will
        become defunct"""
        self._session.close()
        self._session = ClosedRemote(self)

    def path(self, *parts):
        """A factory for :class:`RemotePaths <plumbum.path.remote.RemotePath>`.
        Usage: ``p = rem.path("/usr", "lib", "python2.7")``
        """
        parts2 = [str(self.cwd)]
        for p in parts:
            if isinstance(p, LocalPath):
                raise TypeError("Cannot construct RemotePath from %r" % (p,))
            p = str(p)
            if "~" in p:
                p = self.env.expanduser(p)
            parts2.append(p)
        return RemotePath(self, *parts2)

    def which(self, progname):
        """Looks up a program in the ``PATH``. If the program is not found, raises
        :class:`CommandNotFound <plumbum.commands.CommandNotFound>`

        :param progname: The program's name. Note that if underscores (``_``) are present
                         in the name, and the exact name is not found, they will be replaced
                         in turn by hyphens (``-``) then periods (``.``), and the name will
                         be looked up again for each alternative

        :returns: A :class:`RemotePath <plumbum.path.local.RemotePath>`
        """
        alternatives = [progname]
        if "_" in progname:
            alternatives.append(progname.replace("_", "-"))
            alternatives.append(progname.replace("_", "."))
        for name in alternatives:
            for p in self.env.path:
                fn = p / name
                if fn.access("x") and not fn.is_dir():
                    return fn

        raise CommandNotFound(progname, self.env.path, self)

    def __getitem__(self, cmd):
        """Returns a `Command` object representing the given program. ``cmd`` can be a string or
        a :class:`RemotePath <plumbum.path.remote.RemotePath>`; if it is a path, a command
        representing this path will be returned; otherwise, the program name will be looked up in
        the system's ``PATH`` (using ``which``). Usage::

            r_ls = rem["ls"]
        """
        if isinstance(cmd, RemotePath):
            if cmd.remote is self:
                return self.RemoteCommand(self, cmd)
            else:
                raise TypeError("Given path does not belong to this remote machine: %r" % (cmd,))
        elif not isinstance(cmd, LocalPath):
            if "/" in cmd or "\\" in cmd:
                return self.RemoteCommand(self, self.path(cmd))
            else:
                return self.RemoteCommand(self, self.which(cmd))
        else:
            raise TypeError("cmd must not be a LocalPath: %r" % (cmd,))

    @property
    def python(self):
        """A command that represents the default remote python interpreter"""
        if not self._python:
            self._python = self["python"]
        return self._python

    def session(self, isatty = False, new_session = False):
        """Creates a new :class:`ShellSession <plumbum.session.ShellSession>` object; this invokes the user's
        shell on the remote machine and executes commands on it over stdin/stdout/stderr"""
        raise NotImplementedError()

    def download(self, src, dst):
        """Downloads a remote file/directory (``src``) to a local destination (``dst``).
        ``src`` must be a string or a :class:`RemotePath <plumbum.path.remote.RemotePath>`
        pointing to this remote machine, and ``dst`` must be a string or a
        :class:`LocalPath <plumbum.machines.local.LocalPath>`"""
        raise NotImplementedError()

    def upload(self, src, dst):
        """Uploads a local file/directory (``src``) to a remote destination (``dst``).
        ``src`` must be a string or a :class:`LocalPath <plumbum.machines.local.LocalPath>`,
        and ``dst`` must be a string or a :class:`RemotePath <plumbum.path.remote.RemotePath>`
        pointing to this remote machine"""
        raise NotImplementedError()

    def popen(self, args, **kwargs):
        """Spawns the given command on the remote machine, returning a ``Popen``-like object;
        do not use this method directly, unless you need "low-level" control on the remote
        process"""
        raise NotImplementedError()

    def list_processes(self, *pids):
        """
        Returns information about all (or specified) running processes (on POSIX systems: using ``ps``)

        .. versionadded:: 1.3
        """
        ps = self["ps"]
        if pids:
            for pid in pids:
                ps = ps["-p", pid]
        else:
            ps = ps["-e"]
        lines = ps("-o", "pid,uid,stat,args").splitlines()
        lines.pop(0) # header
        for line in lines:
            parts = line.strip().split()
            yield ProcInfo(int(parts[0]), int(parts[1]), parts[2], " ".join(parts[3:]))

    def pgrep(self, pattern):
        """
        Process grep: return information about all processes whose command-line args match the given regex pattern
        """
        pat = re.compile(pattern)
        for procinfo in self.list_processes():
            if pat.search(procinfo.args):
                yield procinfo

    @contextmanager
    def tempdir(self):
        """A context manager that creates a remote temporary directory, which is removed when
        the context exits"""
        _, out, _ = self._session.run("mktemp -d tmp.XXXXXXXXXX")
        dir = self.path(out.strip())  # @ReservedAssignment
        try:
            yield dir
        finally:
            dir.delete()

    @contextmanager
    def as_user(self, username = None):
        """Run nested commands as the given user. For example::

            head = remote["head"]
            head("-n1", "/dev/sda1")    # this will fail...
            with remote.as_user():
                head("-n1", "/dev/sda1")

        :param username: The user to run commands as. If not given, root (or Administrator) is assumed
        """
        if username is None:
            self._as_user_stack.append(lambda argv: (["sudo"] + list(argv), self.which("sudo")))
        else:
            self._as_user_stack.append(lambda argv: (["sudo", "-u", username] + list(argv), self.which("sudo")))
        try:
            yield
        finally:
            self._as_user_stack.pop(-1)

    def as_root(self):
        """A shorthand for :func:`as_user("root") <plumbum.machines.remote.RemoteMachine.as_user>`"""
        return self.as_user()

    #
    # Path implementation
    #
    def _path_listdir(self, fn):
        files = self._session.run("ls -a %s" % (shquote(fn),))[1].splitlines()
        files.remove(".")
        files.remove("..")
        return files
    def _path_glob(self, fn, pattern):
        matches = self._session.run("for fn in %s/%s; do echo $fn; done" % (fn, pattern))[1].splitlines()
        if len(matches) == 1 and not self._path_stat(matches[0]):
            return []  # pattern expansion failed
        return matches

    def _path_getuid(self, fn):
        stat_cmd = "stat -c '%u,%U' " if self.uname not in ('Darwin', 'FreeBSD') else "stat -f '%u,%Su' "
        return self._session.run(stat_cmd + shquote(fn))[1].strip().split(",")
    def _path_getgid(self, fn):
        stat_cmd = "stat -c '%g,%G' " if self.uname not in ('Darwin', 'FreeBSD') else "stat -f '%g,%Sg' "
        return self._session.run(stat_cmd + shquote(fn))[1].strip().split(",")
    def _path_stat(self, fn):
        if self.uname not in ('Darwin', 'FreeBSD'):
            stat_cmd = "stat -c '%F,%f,%i,%d,%h,%u,%g,%s,%X,%Y,%Z' "
        else:
            stat_cmd = "stat -f '%HT,%Xp,%i,%d,%l,%u,%g,%z,%a,%m,%c' "
        rc, out, _ = self._session.run(stat_cmd + shquote(fn), retcode = None)
        if rc != 0:
            return None
        statres = out.strip().split(",")
        text_mode = statres.pop(0).lower()
        res = StatRes((int(statres[0], 16),) + tuple(int(sr) for sr in statres[1:]))
        res.text_mode = text_mode
        return res

    def _path_delete(self, fn):
        self._session.run("rm -rf %s" % (shquote(fn),))
    def _path_move(self, src, dst):
        self._session.run("mv %s %s" % (shquote(src), shquote(dst)))
    def _path_copy(self, src, dst):
        self._session.run("cp -r %s %s" % (shquote(src), shquote(dst)))
    def _path_mkdir(self, fn):
        self._session.run("mkdir -p %s" % (shquote(fn),))
    def _path_chmod(self, mode, fn):
        self._session.run("chmod %o %s" % (mode, shquote(fn)))
    def _path_touch(self, path):
        self._session.run("touch {path}".format(path=path))
    def _path_chown(self, fn, owner, group, recursive):
        args = ["chown"]
        if recursive:
            args.append("-R")
        if owner is not None and group is not None:
            args.append("%s:%s" % (owner, group))
        elif owner is not None:
            args.append(str(owner))
        elif group is not None:
            args.append(":%s" % (group,))
        args.append(shquote(fn))
        self._session.run(" ".join(args))

    def _path_read(self, fn):
        data = self["cat"](fn)
        if self.custom_encoding and isinstance(data, six.unicode_type):
            data = data.encode(self.custom_encoding)
        return data
    def _path_write(self, fn, data):
        if self.custom_encoding and isinstance(data, six.unicode_type):
            data = data.encode(self.custom_encoding)
        with NamedTemporaryFile() as f:
            f.write(data)
            f.flush()
            f.seek(0)
            self.upload(f.name, fn)

    def _path_link(self, src, dst, symlink):
        self._session.run("ln %s %s %s" % ("-s" if symlink else "", shquote(src), shquote(dst)))

    def _path_truncate(self, fn, size):
        self._session.run("truncate --size=%d %s" % (size, shquote(fn)))
<|MERGE_RESOLUTION|>--- conflicted
+++ resolved
@@ -149,10 +149,7 @@
 
     # allow inheritors to override the RemoteCommand class
     RemoteCommand = RemoteCommand
-<<<<<<< HEAD
     env_cls = RemoteEnv
-=======
->>>>>>> 0d23c646
 
     @property
     def cwd(self):
@@ -161,12 +158,8 @@
         return self._cwd
 
     def __init__(self, encoding = "utf8", connect_timeout = 10, new_session = False):
-<<<<<<< HEAD
         self._as_user_stack = []
-        self.encoding = encoding
-=======
         self.custom_encoding = encoding
->>>>>>> 0d23c646
         self.connect_timeout = connect_timeout
         self._session = self.session(new_session = new_session)
         self.uname = self._get_uname()
