import os
import sys
import subprocess
import logging
import time
import platform
import re
from functools import partial
from plumbum.path.local import LocalPath, LocalWorkdir
from tempfile import mkdtemp
from contextlib import contextmanager
from plumbum.path.remote import RemotePath
from plumbum.commands import CommandNotFound, ConcreteCommand
from plumbum.machines.session import ShellSession
from plumbum.lib import ProcInfo, IS_WIN32, six, StaticProperty
from plumbum.commands.daemons import win32_daemonize, posix_daemonize
from plumbum.commands.processes import iter_lines
from plumbum.machines.base import BaseMachine
from plumbum.machines.env import BaseEnv

if sys.version_info >= (3, 2):
    # python 3.2 has the new-and-improved subprocess module
    from subprocess import Popen, PIPE
    has_new_subprocess = True
else:
    # otherwise, see if we have subprocess32
    try:
        from subprocess32 import Popen, PIPE
        has_new_subprocess = True
    except ImportError:
        from subprocess import Popen, PIPE
        has_new_subprocess = False

class IterablePopen(Popen):
    def __init__(self, *args, **kwargs):
        self.encoding = kwargs.pop("encoding", None)
        self.machine = kwargs.pop("machine", None)
        Popen.__init__(self, *args, **kwargs)
    def _decode(self, bytes):
        return bytes.decode(self.encoding)
    iter_lines = iter_lines
    def __iter__(self):
        return self.iter_lines()

logger = logging.getLogger("plumbum.local")


#===================================================================================================
# Environment
#===================================================================================================
class LocalEnv(BaseEnv):
    """The local machine's environment; exposes a dict-like interface"""
    __slots__ = []
    CASE_SENSITIVE = not IS_WIN32

    def __init__(self):
        # os.environ already takes care of upper'ing on windows
        self._curr = os.environ.copy()
        BaseEnv.__init__(self, LocalPath, os.path.pathsep)
        if IS_WIN32 and "HOME" not in self and self.home is not None:
            self["HOME"] = self.home

    def expand(self, expr):
        """Expands any environment variables and home shortcuts found in ``expr``
        (like ``os.path.expanduser`` combined with ``os.path.expandvars``)

        :param expr: An expression containing environment variables (as ``$FOO``) or
                     home shortcuts (as ``~/.bashrc``)

        :returns: The expanded string"""
        prev = os.environ
        os.environ = self.getdict()
        try:
            output = os.path.expanduser(os.path.expandvars(expr))
        finally:
            os.environ = prev
        return output

    def expanduser(self, expr):
        """Expand home shortcuts (e.g., ``~/foo/bar`` or ``~john/foo/bar``)

        :param expr: An expression containing home shortcuts

        :returns: The expanded string"""
        prev = os.environ
        os.environ = self.getdict()
        try:
            output = os.path.expanduser(expr)
        finally:
            os.environ = prev
        return output

#===================================================================================================
# Commands Provider
#===================================================================================================
class CommandsProvider(object):

    class Cmd(object):

        def __init__(self, machine):
            self._machine = machine
        def __getattr__(self, name):
            try:
                return self._machine[name]
            except CommandNotFound:
                raise AttributeError(name)

    @property
    def cmd(self):
        return self.Cmd(self)


#===================================================================================================
# Local Commands
#===================================================================================================
class LocalCommand(ConcreteCommand):
    __slots__ = []
    QUOTE_LEVEL = 2

    def __init__(self, executable, encoding = "auto"):
        ConcreteCommand.__init__(self, executable,
            local.encoding if encoding == "auto" else encoding)

    @property
    def machine(self):
        return local

    def popen(self, args = (), cwd = None, env = None, **kwargs):
        if isinstance(args, six.string_types):
            args = (args,)
        return self.machine._popen(self.executable, self.formulate(0, args),
            cwd = self.cwd if cwd is None else cwd, env = self.env if env is None else env,
            **kwargs)

#===================================================================================================
# Local Machine
#===================================================================================================
class LocalMachine(CommandsProvider):
    """The *local machine* (a singleton object). It serves as an entry point to everything
    related to the local machine, such as working directory and environment manipulation,
    command creation, etc.

    Attributes:

    * ``cwd`` - the local working directory
    * ``env`` - the local environment
    * ``encoding`` - the local machine's default encoding (``sys.getfilesystemencoding()``)
    """

    cwd = StaticProperty(LocalWorkdir)
    env = LocalEnv()

    encoding = sys.getfilesystemencoding()
    uname = platform.uname()[0]

    def __init__(self):
        self._as_user_stack = []

    if IS_WIN32:
        _EXTENSIONS = [""] + env.get("PATHEXT", ":.exe:.bat").lower().split(os.path.pathsep)

        @classmethod
        def _which(cls, progname):
            progname = progname.lower()
            for p in cls.env.path:
                for ext in cls._EXTENSIONS:
                    fn = p / (progname + ext)
                    if fn.access("x") and not fn.is_dir():
                        return fn
            return None
    else:
        @classmethod
        def _which(cls, progname):
            for p in cls.env.path:
                fn = p / progname
                if fn.access("x") and not fn.is_dir():
                    return fn
            return None

    @classmethod
    def which(cls, progname):
        """Looks up a program in the ``PATH``. If the program is not found, raises
        :class:`CommandNotFound <plumbum.commands.CommandNotFound>`

        :param progname: The program's name. Note that if underscores (``_``) are present
                         in the name, and the exact name is not found, they will be replaced
                         in turn by hyphens (``-``) then periods (``.``), and the name will
                         be looked up again for each alternative

        :returns: A :class:`LocalPath <plumbum.machines.local.LocalPath>`
        """
        alternatives = [progname]
        if "_" in progname:
            alternatives.append(progname.replace("_", "-"))
            alternatives.append(progname.replace("_", "."))
        for pn in alternatives:
            path = cls._which(pn)
            if path:
                return path
        raise CommandNotFound(progname, list(cls.env.path), local)

    def path(self, *parts):
        """A factory for :class:`LocalPaths <plumbum.path.local.LocalPath>`.
        Usage: ``p = local.path("/usr", "lib", "python2.7")``
        """
        parts2 = [str(self.cwd)]
        for p in parts:
            if isinstance(p, RemotePath):
                raise TypeError("Cannot construct LocalPath from %r" % (p,))
            parts2.append(self.env.expanduser(str(p)))
        return LocalPath(os.path.join(*parts2))

    def __getitem__(self, cmd):
        """Returns a `Command` object representing the given program. ``cmd`` can be a string or
        a :class:`LocalPath <plumbum.path.local.LocalPath>`; if it is a path, a command
        representing this path will be returned; otherwise, the program name will be looked up
        in the system's ``PATH`` (using ``which``). Usage::

            ls = local["ls"]
        """

        if isinstance(cmd, LocalPath):
            return LocalCommand(cmd)
        elif not isinstance(cmd, RemotePath):
            if "/" in cmd or "\\" in cmd:
                # assume path
                return LocalCommand(local.path(cmd))
            else:
                # search for command
                return LocalCommand(self.which(cmd))
        else:
            raise TypeError("cmd must not be a RemotePath: %r" % (cmd,))

    def _popen(self, executable, argv, stdin = PIPE, stdout = PIPE, stderr = PIPE,
            cwd = None, env = None, new_session = False, ignore_user_stack=False, **kwargs):
        if new_session:
            if has_new_subprocess:
                kwargs["start_new_session"] = True
            elif IS_WIN32:
                kwargs["creationflags"] = kwargs.get("creationflags", 0) | subprocess.CREATE_NEW_PROCESS_GROUP
            else:
                def preexec_fn(prev_fn = kwargs.get("preexec_fn", lambda: None)):
                    os.setsid()
                    prev_fn()
                kwargs["preexec_fn"] = preexec_fn

        if IS_WIN32 and "startupinfo" not in kwargs and stdin not in (sys.stdin, None):
            from plumbum.machines._windows import get_pe_subsystem, IMAGE_SUBSYSTEM_WINDOWS_CUI
            subsystem = get_pe_subsystem(str(executable))

            if subsystem == IMAGE_SUBSYSTEM_WINDOWS_CUI:
                # don't open a new console
                sui = subprocess.STARTUPINFO()
                kwargs["startupinfo"] = sui
                if hasattr(subprocess, "_subprocess"):
                    sui.dwFlags |= subprocess._subprocess.STARTF_USESHOWWINDOW  # @UndefinedVariable
                    sui.wShowWindow = subprocess._subprocess.SW_HIDE  # @UndefinedVariable
                else:
                    sui.dwFlags |= subprocess.STARTF_USESHOWWINDOW  # @UndefinedVariable
                    sui.wShowWindow = subprocess.SW_HIDE  # @UndefinedVariable

        if not has_new_subprocess and "close_fds" not in kwargs:
            if IS_WIN32 and (stdin is not None or stdout is not None or stderr is not None):
                # we can't close fds if we're on windows and we want to redirect any std handle
                kwargs["close_fds"] = False
            else:
                kwargs["close_fds"] = True

        if cwd is None:
            cwd = self.cwd
        if env is None:
            env = self.env
        if isinstance(env, BaseEnv):
            env = env.getdict()

        if not ignore_user_stack and self._as_user_stack:
            argv, executable = self._as_user_stack[-1](argv)

        logger.debug("Running %r", argv)
        proc = IterablePopen(argv, executable = str(executable), stdin = stdin, stdout = stdout,
            stderr = stderr, cwd = str(cwd), env = env, machine = self,
            encoding = self.encoding, **kwargs)  # bufsize = 4096
        proc._start_time = time.time()
        proc.argv = argv
        return proc


    def daemonic_popen(self, command, cwd = "/", stdout=None, stderr=None, append=True):
        """
        On POSIX systems:

        Run ``command`` as a UNIX daemon: fork a child process to setpid, redirect std handles to /dev/null,
        umask, close all fds, chdir to ``cwd``, then fork and exec ``command``. Returns a ``Popen`` process that
        can be used to poll/wait for the executed command (but keep in mind that you cannot access std handles)

        On Windows:

        Run ``command`` as a "Windows daemon": detach from controlling console and create a new process group.
        This means that the command will not receive console events and would survive its parent's termination.
        Returns a ``Popen`` object.

        .. note:: this does not run ``command`` as a system service, only detaches it from its parent.

        .. versionadded:: 1.3
        """
        if IS_WIN32:
            return win32_daemonize(command, cwd, stdout, stderr, append)
        else:
            return posix_daemonize(command, cwd, stdout, stderr, append)

    if IS_WIN32:
        def list_processes(self, *pids):
            """
            Returns information about all running processes (on Windows: using ``tasklist``)

            .. versionadded:: 1.3
            """
            import csv
            pids = set(map(int, pids))
            tasklist = local["tasklist"]
            lines = tasklist("/V", "/FO", "CSV").splitlines()
            rows = csv.reader(lines)
            header = next(rows)
            imgidx = header.index('Image Name')
            pididx = header.index('PID')
            statidx = header.index('Status')
            useridx = header.index('User Name')
            for row in rows:
<<<<<<< HEAD
                pid = int(row[pididx])
                if pids and pid not in pids:
                    continue
                yield ProcInfo(pid, row[useridx].decode("utf8"),
                    row[statidx].decode("utf8"), row[imgidx].decode("utf8"))
=======
                yield ProcInfo(int(row[pididx]), row[useridx],
                    row[statidx], row[imgidx])
>>>>>>> da03f4f9
    else:
        def list_processes(self, *pids):
            """
            Returns information about all (or specified) running processes (on POSIX systems: using ``ps``)

            .. versionadded:: 1.3
            """
            ps = self["ps"]
            if pids:
                for pid in pids:
                    ps = ps["-p", pid]
            else:
                ps = ps["-e"]
            lines = ps("-o", "pid,uid,stat,args").splitlines()
            lines.pop(0) # header
            for line in lines:
                parts = line.strip().split()
                yield ProcInfo(int(parts[0]), int(parts[1]), parts[2], " ".join(parts[3:]))


    def pgrep(self, pattern):
        """
        Process grep: return information about all processes whose command-line args match the given regex pattern
        """
        pat = re.compile(pattern)
        for procinfo in self.list_processes():
            if pat.search(procinfo.args):
                yield procinfo

    def session(self, new_session = False):
        """Creates a new :class:`ShellSession <plumbum.session.ShellSession>` object; this
        invokes ``/bin/sh`` and executes commands on it over stdin/stdout/stderr"""
        return ShellSession(self["sh"].popen(new_session = new_session))

    @contextmanager
    def tempdir(self):
        """A context manager that creates a temporary directory, which is removed when the context
        exits"""
        dir = self.path(mkdtemp())  # @ReservedAssignment
        try:
            yield dir
        finally:
            dir.delete()

    @contextmanager
    def as_user(self, username = None):
        """Run nested commands as the given user. For example::

            head = local["head"]
            head("-n1", "/dev/sda1")    # this will fail...
            with local.as_user():
                head("-n1", "/dev/sda1")

        :param username: The user to run commands as. If not given, root (or Administrator) is assumed
        """
        if IS_WIN32:
            if username is None:
                username = "Administrator"
            self._as_user_stack.append(lambda argv: (["runas", "/savecred", "/user:%s" % (username,),
                '"' + " ".join(str(a) for a in argv) + '"'], self.which("runas")))
        else:
            if username is None:
                self._as_user_stack.append(lambda argv: (["sudo"] + list(argv), self.which("sudo")))
            else:
                self._as_user_stack.append(lambda argv: (["sudo", "-u", username] + list(argv), self.which("sudo")))
        try:
            yield
        finally:
            self._as_user_stack.pop(-1)

    def as_root(self):
        """A shorthand for :func:`as_user("root") <plumbum.machines.local.LocalMachine.as_user>`"""
        return self.as_user()

    python = LocalCommand(sys.executable, encoding)
    """A command that represents the current python interpreter (``sys.executable``)"""

local = LocalMachine()
"""The *local machine* (a singleton object). It serves as an entry point to everything
related to the local machine, such as working directory and environment manipulation,
command creation, etc.

Attributes:

* ``cwd`` - the local working directory
* ``env`` - the local environment
* ``encoding`` - the local machine's default encoding (``sys.getfilesystemencoding()``)
"""<|MERGE_RESOLUTION|>--- conflicted
+++ resolved
@@ -326,16 +326,11 @@
             statidx = header.index('Status')
             useridx = header.index('User Name')
             for row in rows:
-<<<<<<< HEAD
                 pid = int(row[pididx])
                 if pids and pid not in pids:
                     continue
-                yield ProcInfo(pid, row[useridx].decode("utf8"),
-                    row[statidx].decode("utf8"), row[imgidx].decode("utf8"))
-=======
                 yield ProcInfo(int(row[pididx]), row[useridx],
                     row[statidx], row[imgidx])
->>>>>>> da03f4f9
     else:
         def list_processes(self, *pids):
             """
