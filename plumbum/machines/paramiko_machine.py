--- conflicted
+++ resolved
@@ -36,12 +36,8 @@
         self.stdin = stdin
         self.stdout = stdout
         self.stderr = stderr
-<<<<<<< HEAD
-        self.encoding = encoding
         self.machine = machine
-=======
         self.custom_encoding = encoding
->>>>>>> 0d23c646
         self.returncode = None
         self.pid = None
         self.stdin_file = stdin_file
@@ -269,13 +265,8 @@
         stdin = chan.makefile('wb', -1)
         stdout = chan.makefile('rb', -1)
         stderr = chan.makefile_stderr('rb', -1)
-<<<<<<< HEAD
-        proc = ParamikoPopen(["<shell>"], stdin, stdout, stderr, self.encoding, self)
-        return ShellSession(proc, self.encoding, isatty, connect_timeout)
-=======
-        proc = ParamikoPopen(["<shell>"], stdin, stdout, stderr, self.custom_encoding)
-        return ShellSession(proc, self.custom_encoding, isatty)
->>>>>>> 0d23c646
+        proc = ParamikoPopen(["<shell>"], stdin, stdout, stderr, self.custom_encoding, self)
+        return ShellSession(proc, self.custom_encoding, isatty, connect_timeout)
 
     @_setdoc(BaseRemoteMachine)
     def popen(self, args, stdin = None, stdout = None, stderr = None, new_session = False, cwd = None):
@@ -293,11 +284,7 @@
         cmdline = " ".join(argv)
         logger.debug(cmdline)
         si, so, se = streams = self._client.exec_command(cmdline, 1)
-<<<<<<< HEAD
-        proc = ParamikoPopen(argv, si, so, se, self.encoding, self, stdin_file = stdin,
-=======
-        return ParamikoPopen(argv, si, so, se, self.custom_encoding, stdin_file = stdin,
->>>>>>> 0d23c646
+        proc = ParamikoPopen(argv, si, so, se, self.custom_encoding, self, stdin_file = stdin,
             stdout_file = stdout, stderr_file = stderr)
         return proc
 
