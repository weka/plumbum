import logging
import errno
import socket
from plumbum.machines.remote import BaseRemoteMachine
from plumbum.machines.session import ShellSession
from plumbum.lib import _setdoc, six
from plumbum.path.local import LocalPath
from plumbum.path.remote import RemotePath
from plumbum.commands.processes import iter_lines
try:
    # Sigh... we need to gracefully-import paramiko for Sphinx builds, etc
    import paramiko
except ImportError:
    class paramiko(object):
        def __nonzero__(self):
            return False
        __bool__ = __nonzero__
        def __getattr__(self, name):
            raise ImportError("No module named paramiko")
    paramiko = paramiko()


logger = logging.getLogger("plumbum.paramiko")

class ParamikoPopen(object):
    def __init__(self, argv, stdin, stdout, stderr, encoding, stdin_file = None,
            stdout_file = None, stderr_file = None):
        self.argv = argv
        self.channel = stdout.channel
        self.stdin = stdin
        self.stdout = stdout
        self.stderr = stderr
        self.encoding = encoding
        self.returncode = None
        self.pid = None
        self.stdin_file = stdin_file
        self.stdout_file = stdout_file
        self.stderr_file = stderr_file
    def poll(self):
        if self.returncode is None:
            if self.channel.exit_status_ready():
                return self.wait()
        return self.returncode
    def wait(self):
        if self.returncode is None:
            self.channel.recv_exit_status()
            self.returncode = self.channel.exit_status
            self.close()
        return self.returncode
    def close(self):
        self.channel.shutdown_read()
        self.channel.shutdown_write()
        self.channel.close()
    def kill(self):
        # possible way to obtain pid:
        # "(cmd ; echo $?) & echo ?!"
        # and then client.exec_command("kill -9 %s" % (pid,))
        raise EnvironmentError("Cannot kill remote processes, we don't have their PIDs")
    terminate = kill
    def send_signal(self, sig):
        raise NotImplementedError()
    def communicate(self):
        stdout = []
        stderr = []
        infile = self.stdin_file
        sources = [("1", stdout, self.stdout, self.stdout_file), ("2", stderr, self.stderr, self.stderr_file)]
        i = 0
        while sources:
            if infile:
                try:
                    line = infile.readline()
                except (ValueError, IOError):
                    line = None
                logger.debug("communicate: %r", line)
                if not line:
                    infile.close()
                    infile = None
                    self.stdin.close()
                else:
                    self.stdin.write(line)
                    self.stdin.flush()

            i = (i + 1) % len(sources)
            name, coll, pipe, outfile = sources[i]
            line = pipe.readline()
            # logger.debug("%s> %r", name, line)
            if not line:
                del sources[i]
            elif outfile:
                outfile.write(line)
                outfile.flush()
            else:
                coll.append(line)
        self.wait()
        stdout = six.b("").join(six.b(s) for s in stdout)
        stderr = six.b("").join(six.b(s) for s in stderr)
        return stdout, stderr

    def iter_lines(self, timeout=None, **kwargs):
        if timeout is not None:
            raise NotImplementedError("The 'timeout' parameter is not supported with ParamikoMachine")
        return iter_lines(self, _iter_lines=_iter_lines, **kwargs)

    __iter__ = iter_lines

class ParamikoMachine(BaseRemoteMachine):
    """
    An implementation of :class:`remote machine <plumbum.machines.remote.BaseRemoteMachine>`
    over Paramiko (a Python implementation of openSSH2 client/server). Invoking a remote command
    translates to invoking it over SSH ::

        with ParamikoMachine("yourhostname") as rem:
            r_ls = rem["ls"]
            # r_ls is the remote `ls`
            # executing r_ls() is equivalent to `ssh yourhostname ls`, only without
            # spawning a new ssh client

    :param host: the host name to connect to (SSH server)

    :param user: the user to connect as (if ``None``, the default will be used)

    :param port: the server's port (if ``None``, the default will be used)

    :param password: the user's password (if a password-based authentication is to be performed)
                     (if ``None``, key-based authentication will be used)

    :param keyfile: the path to the identity file (if ``None``, the default will be used)

    :param load_system_host_keys: whether or not to load the system's host keys (from ``/etc/ssh``
                                  and ``~/.ssh``). The default is ``True``, which means Paramiko
                                  behaves much like the ``ssh`` command-line client

    :param missing_host_policy: the value passed to the underlying ``set_missing_host_key_policy``
                                of the client. The default is ``None``, which means
                                ``set_missing_host_key_policy`` is not invoked and paramiko's
                                default behavior (reject) is employed

    :param encoding: the remote machine's encoding (defaults to UTF8)

    :param look_for_keys: set to False to disable searching for discoverable
                          private key files in ``~/.ssh``

    :param connect_timeout: timeout for TCP connection
    """

    class RemoteCommand(BaseRemoteMachine.RemoteCommand):
        def __or__(self, *_):
            raise NotImplementedError("Not supported with ParamikoMachine")
        def __gt__(self, *_):
            raise NotImplementedError("Not supported with ParamikoMachine")
        def __rshift__(self, *_):
            raise NotImplementedError("Not supported with ParamikoMachine")
        def __ge__(self, *_):
            raise NotImplementedError("Not supported with ParamikoMachine")
        def __lt__(self, *_):
            raise NotImplementedError("Not supported with ParamikoMachine")
        def __lshift__(self, *_):
            raise NotImplementedError("Not supported with ParamikoMachine")

    def __init__(self, host, user = None, port = None, password = None, keyfile = None,
            load_system_host_keys = True, missing_host_policy = None, encoding = "utf8",
            look_for_keys = None, connect_timeout = None):
        self.host = host
        kwargs = {}
        if user:
            self._fqhost = "%s@%s" % (user, host)
            kwargs['username'] = user
        else:
            self._fqhost = host
        self._client = paramiko.SSHClient()
        if load_system_host_keys:
            self._client.load_system_host_keys()
        if port is not None:
            kwargs["port"] = port
        if keyfile is not None:
            kwargs["key_filename"] = keyfile
        if password is not None:
            kwargs["password"] = password
        if missing_host_policy is not None:
            self._client.set_missing_host_key_policy(missing_host_policy)
        if look_for_keys is not None:
            kwargs["look_for_keys"] = look_for_keys
        if connect_timeout is not None:
            kwargs["timeout"] = connect_timeout
        self._client.connect(host, **kwargs)
        self._sftp = None
        BaseRemoteMachine.__init__(self, encoding, connect_timeout)

    def __str__(self):
        return "paramiko://%s" % (self._fqhost,)

    def close(self):
        BaseRemoteMachine.close(self)
        self._client.close()

    @property
    def sftp(self):
        """
        Returns an SFTP client on top of the current SSH connection; it can be used to manipulate
        files directly, much like an interactive FTP/SFTP session
        """
        if not self._sftp:
            self._sftp = self._client.open_sftp()
        return self._sftp

    @_setdoc(BaseRemoteMachine)
    def session(self, isatty = False, term = "vt100", width = 80, height = 24, new_session = False):
        # new_session is ignored for ParamikoMachine
        chan = self._client.get_transport().open_session()
        if isatty:
            chan.get_pty(term, width, height)
            chan.set_combine_stderr()
        chan.invoke_shell()
        stdin = chan.makefile('wb', -1)
        stdout = chan.makefile('rb', -1)
        stderr = chan.makefile_stderr('rb', -1)
        proc = ParamikoPopen(["<shell>"], stdin, stdout, stderr, self.encoding)
        return ShellSession(proc, self.encoding, isatty)

    @_setdoc(BaseRemoteMachine)
    def popen(self, args, stdin = None, stdout = None, stderr = None, new_session = False, cwd = None):
        # new_session is ignored for ParamikoMachine
        argv = []
        envdelta = self.env.getdelta()
        argv.extend(["cd", str(cwd or self.cwd), "&&"])
        if envdelta:
            argv.append("env")
            argv.extend("%s=%s" % (k, v) for k, v in envdelta.items())
        args = args.formulate()
        if self._as_user_stack:
            args, executable = self._as_user_stack[-1](args)
        argv.extend(args)
        cmdline = " ".join(argv)
        logger.debug(cmdline)
        si, so, se = streams = self._client.exec_command(cmdline, 1)
        return ParamikoPopen(argv, si, so, se, self.encoding, stdin_file = stdin,
            stdout_file = stdout, stderr_file = stderr)

    @_setdoc(BaseRemoteMachine)
    def download(self, src, dst):
        if isinstance(src, LocalPath):
            raise TypeError("src of download cannot be %r" % (src,))
        if isinstance(src, RemotePath) and src.remote != self:
            raise TypeError("src %r points to a different remote machine" % (src,))
        if isinstance(dst, RemotePath):
            raise TypeError("dst of download cannot be %r" % (dst,))
        return self._download(src if isinstance(src, RemotePath) else self.path(src),
            dst if isinstance(dst, LocalPath) else LocalPath(dst))

    def _download(self, src, dst):
        if src.isdir():
            if not dst.exists():
                self.sftp.mkdir(str(dst))
            for fn in src:
                self._download(fn, dst / fn.basename)
        elif dst.isdir():
            self.sftp.get(str(src), str(dst / src.basename))
        else:
            self.sftp.get(str(src), str(dst))

    @_setdoc(BaseRemoteMachine)
    def upload(self, src, dst):
        if isinstance(src, RemotePath):
            raise TypeError("src of upload cannot be %r" % (src,))
        if isinstance(dst, LocalPath):
            raise TypeError("dst of upload cannot be %r" % (dst,))
        if isinstance(dst, RemotePath) and dst.remote != self:
            raise TypeError("dst %r points to a different remote machine" % (dst,))
        return self._upload(src if isinstance(src, LocalPath) else LocalPath(src),
            dst if isinstance(dst, RemotePath) else self.path(dst))

    def _upload(self, src, dst):
        if src.isdir():
            if not dst.exists():
                self.sftp.mkdir(str(dst))
            for fn in src:
                self._upload(fn, dst / fn.basename)
        elif dst.isdir():
            self.sftp.put(str(src), str(dst / src.basename))
        else:
            self.sftp.put(str(src), str(dst))

    def connect_sock(self, dport, dhost = "localhost", ipv6 = False):
        """Returns a Paramiko ``Channel``, connected to dhost:dport on the remote machine.
        The ``Channel`` behaves like a regular socket; you can ``send`` and ``recv`` on it
        and the data will pass encrypted over SSH. Usage::

            mach = ParamikoMachine("myhost")
            sock = mach.connect_sock(12345)
            data = sock.recv(100)
            sock.send("foobar")
            sock.close()
        """
        if ipv6 and dhost == "localhost":
            dhost = "::1"
        srcaddr = ("::1", 0, 0, 0) if ipv6 else ("127.0.0.1", 0)
        chan = self._client.get_transport().open_channel('direct-tcpip', (dhost, dport), srcaddr)
        return SocketCompatibleChannel(chan)

    #
    # Path implementation
    #
    def _path_listdir(self, fn):
        return self.sftp.listdir(str(fn))

    def _path_read(self, fn):
        f = self.sftp.open(str(fn), 'rb')
        data = f.read()
        f.close()
        return data
    def _path_write(self, fn, data):
        if self.encoding and isinstance(data, six.unicode_type):
            data = data.encode(self.encoding)
        f = self.sftp.open(str(fn), 'wb')
        f.write(data)
        f.close()



###################################################################################################
# Make paramiko.Channel adhere to the socket protocol, namely, send and recv should fail
# when the socket has been closed
###################################################################################################
class SocketCompatibleChannel(object):
    def __init__(self, chan):
        self._chan = chan
    def __getattr__(self, name):
        return getattr(self._chan, name)
    def send(self, s):
        if self._chan.closed:
            raise socket.error(errno.EBADF, 'Bad file descriptor')
        return self._chan.send(s)
    def recv(self, count):
        if self._chan.closed:
            raise socket.error(errno.EBADF, 'Bad file descriptor')
        return self._chan.recv(count)


###################################################################################################
# Custom iter_lines for paramiko.Channel
###################################################################################################
<<<<<<< HEAD
try:
    from selectors import DefaultSelector, EVENT_READ
except ImportError:
    # Pre Python 3.4 implementation
    def _iter_lines(proc, decode, linesize):
        from select import select
        while True:
            rlist, _, _ = select([proc.stdout.channel], [], [])
            for stream in rlist:
                if proc.stdout.recv_ready():
                    yield 0, decode(six.b(proc.stdout.readline(linesize)))
                if proc.stdout.recv_stderr_ready():
                    yield 1, decode(six.b(proc.stderr.readline(linesize)))
            if proc.poll() is not None:
                break
        for line in proc.stdout:
            yield 0, decode(six.b(line))
        for line in proc.stderr:
            yield 1, decode(six.b(line))
else:
    # Python 3.4 implementation
    def _iter_lines(proc, decode, linesize):
        sel = DefaultSelector()
        sel.register(proc.stdout.channel, EVENT_READ)
        while True:
            for key, mask in sel.select():
                if proc.stdout.channel.recv_ready():
                    yield 0, decode(six.b(proc.stdout.readline(linesize)))
                if proc.stdout.channel.recv_stderr_ready():
                    yield 1, decode(six.b(proc.stderr.readline(linesize)))
            if proc.poll() is not None:
                break
        for line in proc.stdout:
            yield 0, decode(six.b(line))
        for line in proc.stderr:
            yield 1, decode(six.b(line))
=======
def _iter_lines(proc, decode, linesize):

    try:
        from selectors import DefaultSelector, EVENT_READ
    except ImportError:
        # Pre Python 3.4 implementation
        from select import select
        def selector():
            while True:
                rlist, _, _ = select([proc.stdout.channel], [], [])
                for _ in rlist:
                    yield
    else:
        # Python 3.4 implementation
        def selector():
            sel = DefaultSelector()
            sel.register(proc.stdout.channel, EVENT_READ)
            while True:
                for key, mask in sel.select():
                    yield

    for _ in selector():
        if proc.stdout.channel.recv_ready():
            yield 0, decode(six.b(proc.stdout.readline(linesize)))
        if proc.stdout.channel.recv_stderr_ready():
            yield 1, decode(six.b(proc.stderr.readline(linesize)))
        if proc.poll() is not None:
            break

    for line in proc.stdout:
        yield 0, decode(six.b(line))
    for line in proc.stderr:
        yield 1, decode(six.b(line))
>>>>>>> faa30c45
<|MERGE_RESOLUTION|>--- conflicted
+++ resolved
@@ -226,10 +226,7 @@
         if envdelta:
             argv.append("env")
             argv.extend("%s=%s" % (k, v) for k, v in envdelta.items())
-        args = args.formulate()
-        if self._as_user_stack:
-            args, executable = self._as_user_stack[-1](args)
-        argv.extend(args)
+        argv.extend(args.formulate())
         cmdline = " ".join(argv)
         logger.debug(cmdline)
         si, so, se = streams = self._client.exec_command(cmdline, 1)
@@ -339,44 +336,6 @@
 ###################################################################################################
 # Custom iter_lines for paramiko.Channel
 ###################################################################################################
-<<<<<<< HEAD
-try:
-    from selectors import DefaultSelector, EVENT_READ
-except ImportError:
-    # Pre Python 3.4 implementation
-    def _iter_lines(proc, decode, linesize):
-        from select import select
-        while True:
-            rlist, _, _ = select([proc.stdout.channel], [], [])
-            for stream in rlist:
-                if proc.stdout.recv_ready():
-                    yield 0, decode(six.b(proc.stdout.readline(linesize)))
-                if proc.stdout.recv_stderr_ready():
-                    yield 1, decode(six.b(proc.stderr.readline(linesize)))
-            if proc.poll() is not None:
-                break
-        for line in proc.stdout:
-            yield 0, decode(six.b(line))
-        for line in proc.stderr:
-            yield 1, decode(six.b(line))
-else:
-    # Python 3.4 implementation
-    def _iter_lines(proc, decode, linesize):
-        sel = DefaultSelector()
-        sel.register(proc.stdout.channel, EVENT_READ)
-        while True:
-            for key, mask in sel.select():
-                if proc.stdout.channel.recv_ready():
-                    yield 0, decode(six.b(proc.stdout.readline(linesize)))
-                if proc.stdout.channel.recv_stderr_ready():
-                    yield 1, decode(six.b(proc.stderr.readline(linesize)))
-            if proc.poll() is not None:
-                break
-        for line in proc.stdout:
-            yield 0, decode(six.b(line))
-        for line in proc.stderr:
-            yield 1, decode(six.b(line))
-=======
 def _iter_lines(proc, decode, linesize):
 
     try:
@@ -409,5 +368,4 @@
     for line in proc.stdout:
         yield 0, decode(six.b(line))
     for line in proc.stderr:
-        yield 1, decode(six.b(line))
->>>>>>> faa30c45
+        yield 1, decode(six.b(line))