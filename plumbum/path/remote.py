--- conflicted
+++ resolved
@@ -38,14 +38,8 @@
         normed = []
 
         # Simple skip if path is absolute
-<<<<<<< HEAD
         if parts[0] != '/' and parts[0][0] not in ("/","\\"):
             parts = (remote.cwd,) + parts
-=======
-        if parts[0] and parts[0][0] not in ("/","\\"):
-            cwd = (remote._cwd if hasattr(remote, '_cwd') else remote._session.run("pwd")[1].strip())
-            parts = (cwd,) + parts
->>>>>>> 0d23c646
 
         for p in parts:
             if windows:
