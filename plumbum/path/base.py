--- conflicted
+++ resolved
@@ -69,7 +69,6 @@
         return bool(str(self))
     __bool__ = __nonzero__
 
-<<<<<<< HEAD
     def __getitem__(self, key):
         if isinstance(key, str):
             return self / key
@@ -82,7 +81,6 @@
             return RelativePath(parts)
         return self._form("/", *parts)
 
-=======
     def __fpath__(self):
         """Added for Python 3.6 support"""
         return str(self)
@@ -95,7 +93,6 @@
             return (self / item).exists()
 
     @abstractmethod
->>>>>>> 0d23c646
     def _form(self, *parts):
         pass
 
