from __future__ import absolute_import

import itertools
import operator
import os
from plumbum.lib import six
from abc import abstractmethod, abstractproperty

from functools import reduce


class FSUser(int):
    """A special object that represents a file-system user. It derives from ``int``, so it behaves
    just like a number (``uid``/``gid``), but also have a ``.name`` attribute that holds the
    string-name of the user, if given (otherwise ``None``)
    """
    def __new__(cls, val, name = None):
        self = int.__new__(cls, val)
        self.name = name
        return self

class Path(six.ABC):
    """An abstraction over file system paths. This class is abstract, and the two implementations
    are :class:`LocalPath <plumbum.machines.local.LocalPath>` and
    :class:`RemotePath <plumbum.path.remote.RemotePath>`.
    """

    __slots__ = []
    CASE_SENSITIVE = True

    def __repr__(self):
        return "<%s %s>" % (self.__class__.__name__, str(self))
    def __div__(self, other):
        """Joins two paths"""
        return self.join(other)
    __truediv__ = __div__
    def __floordiv__(self, expr):
        """Returns a (possibly empty) list of paths that matched the glob-pattern under this path"""
        return self.glob(expr)
    def __iter__(self):
        """Iterate over the files in this directory"""
        return iter(self.list())
    def __eq__(self, other):
        if isinstance(other, Path):
            return self._get_info() == other._get_info()
        elif isinstance(other, str):
            if self.CASE_SENSITIVE:
                return str(self) == other
            else:
                return str(self).lower() == other.lower()
        else:
            return NotImplemented
    def __ne__(self, other):
        return not (self == other)
    def __gt__(self, other):
        return str(self) > str(other)
    def __ge__(self, other):
        return str(self) >= str(other)
    def __lt__(self, other):
        return str(self) < str(other)
    def __le__(self, other):
        return str(self) <= str(other)
    def __hash__(self):
        if self.CASE_SENSITIVE:
            return hash(str(self))
        else:
            return hash(str(self).lower())
    def __nonzero__(self):
        return bool(str(self))
    __bool__ = __nonzero__

<<<<<<< HEAD
    def __getitem__(self, key):
        if isinstance(key, str):
            return self / key
        parts = self.split()[key]
        if not isinstance(key, slice):
            return parts
        if (key.step or 1) != 1:
            return parts
        if (key.start or 0) > 0:
            return RelativePath(parts)
        return self._form("/", *parts)

=======
    @abstractmethod
>>>>>>> 8959cbf6
    def _form(self, *parts):
        pass

    def up(self, count = 1):
        """Go up in ``count`` directories (the default is 1)"""
        return self.join("../" * count)
    def walk(self, filter = lambda p: True, dir_filter = lambda p: True):  # @ReservedAssignment
        """traverse all (recursive) sub-elements under this directory, that match the given filter.
        By default, the filter accepts everything; you can provide a custom filter function that
        takes a path as an argument and returns a boolean

        :param filter: the filter (predicate function) for matching results. Only paths matching
                       this predicate are returned. Defaults to everything.
        :param dir_filter: the filter (predicate function) for matching directories. Only directories
                           matching this predicate are recursed into. Defaults to everything.
        """
        for p in self.list():
            if filter(p):
                yield p
            if p.isdir() and dir_filter(p):
                for p2 in p.walk(filter, dir_filter):
                    yield p2

    @abstractproperty
    def basename(self):
        """The basename component of this path"""
    @abstractproperty
    def dirname(self):
        """The dirname component of this path"""

    @abstractproperty
    def suffix(self):
        """The suffix of this file"""
    @abstractproperty
    def suffixes(self):
        """This is a list of all suffixes"""

    @abstractproperty
    def uid(self):
        """The user that owns this path. The returned value is a :class:`FSUser <plumbum.path.FSUser>`
        object which behaves like an ``int`` (as expected from ``uid``), but it also has a ``.name``
        attribute that holds the string-name of the user"""

    @abstractproperty
    def gid(self):
        """The group that owns this path. The returned value is a :class:`FSUser <plumbum.path.FSUser>`
        object which behaves like an ``int`` (as expected from ``gid``), but it also has a ``.name``
        attribute that holds the string-name of the group"""

    @abstractmethod
    def _get_info(self):
        pass
    @abstractmethod
    def join(self, *parts):
        """Joins this path with any number of paths"""
    @abstractmethod
    def list(self):
        """Returns the files in this directory"""
    @abstractmethod
    def isdir(self):
        """Returns ``True`` if this path is a directory, ``False`` otherwise"""
    @abstractmethod
    def isfile(self):
        """Returns ``True`` if this path is a regular file, ``False`` otherwise"""
    @abstractmethod
    def islink(self):
        """Returns ``True`` if this path is a symbolic link, ``False`` otherwise"""
    @abstractmethod
    def exists(self):
        """Returns ``True`` if this path exists, ``False`` otherwise"""
    @abstractmethod
    def stat(self):
        pass
    @abstractmethod
    def with_name(self, name):
        """Returns a path with the name replaced"""
    @abstractmethod
    def with_suffix(self, suffix, depth=1):
        """Returns a path with the suffix replaced. Up to last ``depth`` suffixes will be
        replaces. None will replace all suffixes. If there are less than ``depth`` suffixes,
        this will replace all suffixes. ``.tar.gz`` is an example where ``depth=2`` or
        ``depth=None`` is useful"""
    @abstractmethod
    def glob(self, pattern):
        """Returns a (possibly empty) list of paths that matched the glob-pattern under this path"""
    @abstractmethod
    def delete(self):
        """Deletes this path (recursively, if a directory)"""
    @abstractmethod
    def move(self, dst):
        """Moves this path to a different location"""
    def rename(self, newname):
        """Renames this path to the ``new name`` (only the basename is changed)"""
        return self.move(self.up() / newname)
    @abstractmethod
    def copy(self, dst, override = False):
        """Copies this path (recursively, if a directory) to the destination path"""
    @abstractmethod
    def mkdir(self):
        """Creates a directory at this path; if the directory already exists, silently ignore"""
    @abstractmethod
    def open(self, mode = "r"):
        """opens this path as a file"""
    @abstractmethod
    def read(self, encoding=None):
        """returns the contents of this file. By default the data is binary (``bytes``), but you can
        specify the encoding, e.g., ``'latin1'`` or ``'utf8'``"""
    @abstractmethod
    def write(self, data, encoding=None):
        """writes the given data to this file. By default the data is expected to be binary (``bytes``),
        but you can specify the encoding, e.g., ``'latin1'`` or ``'utf8'``"""
    @abstractmethod
    def chown(self, owner = None, group = None, recursive = None):
        """Change ownership of this path.

        :param owner: The owner to set (either ``uid`` or ``username``), optional
        :param owner: The group to set (either ``gid`` or ``groupname``), optional
        :param recursive: whether to change ownership of all contained files and subdirectories.
                          Only meaningful when ``self`` is a directory. If ``None``, the value
                          will default to ``True`` if ``self`` is a directory, ``False`` otherwise.
        """
    @abstractmethod
    def chmod(self, mode):
        """Change the mode of path to the numeric mode.

        :param mode: file mode as for os.chmod
        """
<<<<<<< HEAD
        raise NotImplementedError()
    def truncate(self, size):
        """Shrink or extend the size of path to the specified size.

        :param size: file size in bytes
        """
        raise NotImplementedError()
=======
>>>>>>> 8959cbf6

    @staticmethod
    def _access_mode_to_flags(mode, flags = {"f" : os.F_OK, "w" : os.W_OK, "r" : os.R_OK, "x" : os.X_OK}):
        if isinstance(mode, str):
            mode = reduce(operator.or_, [flags[m] for m in mode.lower()], 0)
        return mode

<<<<<<< HEAD
=======
    @abstractmethod
>>>>>>> 8959cbf6
    def access(self, mode = 0):
        """Test file existence or permission bits

        :param mode: a bitwise-or of access bits, or a string-representation thereof:
                     ``'f'``, ``'x'``, ``'r'``, ``'w'`` for ``os.F_OK``, ``os.X_OK``,
                     ``os.R_OK``, ``os.W_OK``
        """

    @abstractmethod
    def link(self, dst):
        """Creates a hard link from ``self`` to ``dst``

        :param dst: the destination path
        """

    @abstractmethod
    def symlink(self, dst):
        """Creates a symbolic link from ``self`` to ``dst``

        :param dst: the destination path
        """

    @abstractmethod
    def unlink(self):
        """Deletes a symbolic link"""

    def split(self):
        """Splits the path on directory separators, yielding a list of directories, e.g,
        ``"/var/log/messages"`` will yield ``['var', 'log', 'messages']``.
        """
        parts = []
        path = self
        while path != path.dirname:
            parts.append(path.basename)
            path = path.dirname
        return parts[::-1]

    def relative_to(self, source):
        """Computes the "relative path" require to get from ``source`` to ``self``. They satisfy the invariant
        ``source_path + (target_path - source_path) == target_path``. For example::

            /var/log/messages - /var/log/messages = []
            /var/log/messages - /var              = [log, messages]
            /var/log/messages - /                 = [var, log, messages]
            /var/log/messages - /var/tmp          = [.., log, messages]
            /var/log/messages - /opt              = [.., var, log, messages]
            /var/log/messages - /opt/lib          = [.., .., var, log, messages]
        """
        if isinstance(source, str):
            source = self._form(source)
        parts = self.split()
        baseparts = source.split()
        ancestors = len(list(itertools.takewhile(lambda p: p[0] == p[1], zip(parts, baseparts))))
        return RelativePath([".."] * (len(baseparts) - ancestors) + parts[ancestors:])

    def __sub__(self, other):
        """Same as ``self.relative_to(other)``"""
        return self.relative_to(other)


class RelativePath(object):
    """
    Relative paths are the "delta" required to get from one path to another.
    Note that relative path do not point at anything, and thus are not paths.
    Therefore they are system agnostic (but closed under addition)
    Paths are always absolute and point at "something", whether existent or not.

    Relative paths are created by subtracting paths (``Path.relative_to``)
    """
    def __init__(self, parts):
        self.parts = parts
    def __str__(self):
        return "/".join(self.parts)
    def __iter__(self):
        return iter(self.parts)
    def __len__(self):
        return len(self.parts)
    def __getitem__(self, index):
        return self.parts[index]
    def __repr__(self):
        return "RelativePath(%r)" % (self.parts,)

    def __eq__(self, other):
        return str(self) == str(other)
    def __ne__(self, other):
        return not (self == other)
    def __gt__(self, other):
        return str(self) > str(other)
    def __ge__(self, other):
        return str(self) >= str(other)
    def __lt__(self, other):
        return str(self) < str(other)
    def __le__(self, other):
        return str(self) <= str(other)
    def __hash__(self):
        return hash(str(self))
    def __nonzero__(self):
        return bool(str(self))
    __bool__ = __nonzero__

    def up(self, count = 1):
        return RelativePath(self.parts[:-count])

    def __radd__(self, path):
        return path.join(*self.parts)


<|MERGE_RESOLUTION|>--- conflicted
+++ resolved
@@ -69,7 +69,6 @@
         return bool(str(self))
     __bool__ = __nonzero__
 
-<<<<<<< HEAD
     def __getitem__(self, key):
         if isinstance(key, str):
             return self / key
@@ -82,9 +81,7 @@
             return RelativePath(parts)
         return self._form("/", *parts)
 
-=======
-    @abstractmethod
->>>>>>> 8959cbf6
+    @abstractmethod
     def _form(self, *parts):
         pass
 
@@ -212,7 +209,6 @@
 
         :param mode: file mode as for os.chmod
         """
-<<<<<<< HEAD
         raise NotImplementedError()
     def truncate(self, size):
         """Shrink or extend the size of path to the specified size.
@@ -220,8 +216,6 @@
         :param size: file size in bytes
         """
         raise NotImplementedError()
-=======
->>>>>>> 8959cbf6
 
     @staticmethod
     def _access_mode_to_flags(mode, flags = {"f" : os.F_OK, "w" : os.W_OK, "r" : os.R_OK, "x" : os.X_OK}):
@@ -229,10 +223,7 @@
             mode = reduce(operator.or_, [flags[m] for m in mode.lower()], 0)
         return mode
 
-<<<<<<< HEAD
-=======
-    @abstractmethod
->>>>>>> 8959cbf6
+    @abstractmethod
     def access(self, mode = 0):
         """Test file existence or permission bits
 
