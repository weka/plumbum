--- conflicted
+++ resolved
@@ -294,11 +294,11 @@
                 raise
 
     @_setdoc(Path)
-<<<<<<< HEAD
     def truncate(self, size):
         with self.open("r+b") as f:
             os.ftruncate(f.fileno(), size)
-=======
+
+    @_setdoc(Path)
     def as_uri(self, scheme='file'):
         return urlparse.urljoin(str(scheme)+':', urllib.pathname2url(str(self)))
 
@@ -311,9 +311,7 @@
     @_setdoc(Path)
     def root(self):
         return os.path.sep
-    
-
->>>>>>> da03f4f9
+
 
 class LocalWorkdir(LocalPath):
     """Working directory manipulator"""
