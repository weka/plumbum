import sys
from contextlib import contextmanager
from abc import ABCMeta
import inspect

IS_WIN32 = (sys.platform == "win32")

def _setdoc(super):  # @ReservedAssignment
    """This inherits the docs on the current class. Not really needed for Python 3.5,
    due to new behavoir of inspect.getdoc, but still doesn't hurt."""
    def deco(func):
        func.__doc__ = getattr(getattr(super, func.__name__, None), "__doc__", None)
        return func
    return deco

class ProcInfo(object):
    def __init__(self, pid, uid, stat, args):
        self.pid = pid
        self.uid = uid
        self.stat = stat
        self.args = args
    def __repr__(self):
        return "ProcInfo(%r, %r, %r, %r)" % (self.pid, self.uid, self.stat, self.args)

class six(object):
    """
    A light-weight version of six (which works on IronPython)
    """
    PY3 = sys.version_info[0] >= 3
    ABC = ABCMeta('ABC', (object,), {'__module__':__name__})
<<<<<<< HEAD
=======

    # Be sure to use named-tuple access, so that different order doesn't affect usage
    try:
        getargspec = staticmethod(inspect.getargspec)
    except AttributeError:
        getargspec = staticmethod(lambda func: inspect.getfullargspec(func)[:4])


>>>>>>> 3654bf61
    if PY3:
        integer_types = (int,)
        string_types = (str,)
        MAXSIZE = sys.maxsize
        ascii = ascii  # @UndefinedVariable
        bytes = bytes  # @ReservedAssignment
        unicode_type = str

        @staticmethod
        def b(s):
            return s.encode("latin-1", "replace")
        @staticmethod
        def u(s):
            return s
        @staticmethod
        def get_method_function(m):
            return m.__func__
    else:
        integer_types = (int, long)
        string_types = (str, unicode)
        MAXSIZE = getattr(sys, "maxsize", sys.maxint)
        ascii = repr  # @ReservedAssignment
        bytes = str   # @ReservedAssignment
        unicode_type = unicode

        @staticmethod
        def b(st):
            return st
        @staticmethod
        def u(s):
            return s.decode("unicode-escape")
        @staticmethod
        def get_method_function(m):
            return m.im_func

# Try/except fails because io has the wrong StringIO in Python2
# You'll get str/unicode errors
if six.PY3:
    from io import StringIO
else:
    from StringIO import StringIO

def ensure_skipIf(unittest):
    """
    This will ensure that unittest has skipIf. Call like::

        import unittest
        ensure_skipIf(unittest)
    """

    if not hasattr(unittest, "skipIf"):
        import logging
        import functools
        def skipIf(condition, reason):
            def deco(func):
                if condition:
                    return func
                else:
                    @functools.wraps(func)
                    def wrapper(*args, **kwargs):
                        logging.warn("skipping test: "+reason)
                    return wrapper
            return deco
        unittest.skipIf = skipIf

@contextmanager
def captured_stdout(stdin = ""):
    """
    Captures stdout (similar to the redirect_stdout in Python 3.4+, but with slightly different arguments)
    """
    prevstdin = sys.stdin
    prevstdout = sys.stdout
    sys.stdin = StringIO(six.u(stdin))
    sys.stdout = StringIO()
    try:
        yield sys.stdout
    finally:
        sys.stdin = prevstdin
        sys.stdout = prevstdout

class StaticProperty(object):
    """This acts like a static property, allowing access via class or object.
    This is a non-data descriptor."""
    def __init__(self, function):
        self._function = function
        self.__doc__ = function.__doc__

    def __get__(self, obj, klass=None):
        return self._function()


def getdoc(object):
    """
    This gets a docstring if avaiable, and cleans it, but does not look up docs in
    inheritance tree (Pre 3.5 behavior of ``inspect.getdoc``).
    """
    try:
        doc = object.__doc__
    except AttributeError:
        return None
    if not isinstance(doc, str):
        return None
    return inspect.cleandoc(doc)
<|MERGE_RESOLUTION|>--- conflicted
+++ resolved
@@ -28,8 +28,6 @@
     """
     PY3 = sys.version_info[0] >= 3
     ABC = ABCMeta('ABC', (object,), {'__module__':__name__})
-<<<<<<< HEAD
-=======
 
     # Be sure to use named-tuple access, so that different order doesn't affect usage
     try:
@@ -38,7 +36,6 @@
         getargspec = staticmethod(lambda func: inspect.getfullargspec(func)[:4])
 
 
->>>>>>> 3654bf61
     if PY3:
         integer_types = (int,)
         string_types = (str,)
