from __future__ import with_statement
import time
import atexit
import heapq
from subprocess import Popen
from threading import Thread
from plumbum.lib import IS_WIN32, six

try:
    from queue import Queue, Empty as QueueEmpty
except ImportError:
    from Queue import Queue, Empty as QueueEmpty

try:
    from io import StringIO
except ImportError:
    from cStringIO import StringIO


if not hasattr(Popen, "kill"):
    # python 2.5 compatibility
    import os
    import sys
    import signal
    if IS_WIN32:
        import _subprocess

        def _Popen_terminate(self):
            """taken from subprocess.py of python 2.7"""
            try:
                _subprocess.TerminateProcess(self._handle, 1)
            except OSError:
                ex = sys.exc_info()[1]
                # ERROR_ACCESS_DENIED (winerror 5) is received when the
                # process already died.
                if ex.winerror != 5:
                    raise
                rc = _subprocess.GetExitCodeProcess(self._handle)
                if rc == _subprocess.STILL_ACTIVE:
                    raise
                self.returncode = rc

        Popen.kill = _Popen_terminate
        Popen.terminate = _Popen_terminate
    else:
        def _Popen_kill(self):
            os.kill(self.pid, signal.SIGKILL)
        def _Popen_terminate(self):
            os.kill(self.pid, signal.SIGTERM)
        def _Popen_send_signal(self, sig):
            os.kill(self.pid, sig)
        Popen.kill = _Popen_kill
        Popen.terminate = _Popen_kill
        Popen.send_signal = _Popen_send_signal

#===================================================================================================
# utility functions
#===================================================================================================
def _check_process(proc, retcode, timeout, stdout, stderr):
    if getattr(proc, "_timed_out", False):
        raise ProcessTimedOut("Process did not terminate within %s seconds" % (timeout,),
            getattr(proc, "argv", None))

    if retcode is not None:
        if hasattr(retcode, "__contains__"):
            if proc.returncode not in retcode:
                raise ProcessExecutionError(getattr(proc, "argv", None), proc.returncode,
                    stdout, stderr)
        elif proc.returncode != retcode:
            raise ProcessExecutionError(getattr(proc, "argv", None), proc.returncode,
                stdout, stderr)
    return proc.returncode, stdout, stderr

<<<<<<< HEAD
try:
    from selectors import DefaultSelector, EVENT_READ
except ImportError:
    # Pre Python 3.4 implementation
    def _iter_lines(proc, decode, linesize):
        from select import select
        while True:
            rlist, _, _ = select([proc.stdout, proc.stderr], [], [])
            for stream in rlist:
                yield (stream is proc.stderr), decode(stream.readline(linesize))
            if proc.poll() is not None:
                break
        for line in proc.stdout:
            yield 0, decode(line)
        for line in proc.stderr:
            yield 1, decode(line)

else:
    # Python 3.4 implementation
    def _iter_lines(proc, decode, linesize):
        sel = DefaultSelector()
        sel.register(proc.stdout, EVENT_READ, 0)
        sel.register(proc.stderr, EVENT_READ, 1)
        while True:
            for key, mask in sel.select():
                yield key.data, decode(key.fileobj.readline(linesize))
            if proc.poll() is not None:
                break
        for line in proc.stdout:
            yield 0, decode(line)
        for line in proc.stderr:
            yield 1, decode(line)
=======
def _iter_lines(proc, decode, linesize):
    try:
        from selectors import DefaultSelector, EVENT_READ
    except ImportError:
        # Pre Python 3.4 implementation
        from select import select
        def selector():
            while True:
                rlist, _, _ = select([proc.stdout, proc.stderr], [], [])
                for stream in rlist:
                    yield (stream is proc.stderr), decode(stream.readline(linesize))
    else:
        # Python 3.4 implementation
        def selector():
            sel = DefaultSelector()
            sel.register(proc.stdout, EVENT_READ, 0)
            sel.register(proc.stderr, EVENT_READ, 1)
            while True:
                for key, mask in sel.select():
                    yield key.data, decode(key.fileobj.readline(linesize))

    for ret in selector():
        yield ret
        if proc.poll() is not None:
            break
    for line in proc.stdout:
        yield 0, decode(line)
    for line in proc.stderr:
        yield 1, decode(line)
>>>>>>> faa30c45


#===================================================================================================
# Exceptions
#===================================================================================================
class ProcessExecutionError(EnvironmentError):
    """Represents the failure of a process. When the exit code of a terminated process does not
    match the expected result, this exception is raised by :func:`run_proc
    <plumbum.commands.run_proc>`. It contains the process' return code, stdout, and stderr, as
    well as the command line used to create the process (``argv``)
    """
    def __init__(self, argv, retcode, stdout, stderr):
        Exception.__init__(self, argv, retcode, stdout, stderr)
        self.argv = argv
        self.retcode = retcode
        if six.PY3 and isinstance(stdout, six.bytes):
            stdout = six.ascii(stdout)
        if six.PY3 and isinstance(stderr, six.bytes):
            stderr = six.ascii(stderr)
        self.stdout = stdout
        self.stderr = stderr
    def __str__(self):
        stdout = "\n         | ".join(str(self.stdout).splitlines())
        stderr = "\n         | ".join(str(self.stderr).splitlines())
        lines = ["Command line: %r" % (self.argv,), "Exit code: %s" % (self.retcode)]
        if stdout:
            lines.append("Stdout:  | %s" % (stdout,))
        if stderr:
            lines.append("Stderr:  | %s" % (stderr,))
        return "\n".join(lines)

class ProcessTimedOut(Exception):
    """Raises by :func:`run_proc <plumbum.commands.run_proc>` when a ``timeout`` has been
    specified and it has elapsed before the process terminated"""
    def __init__(self, msg, argv):
        Exception.__init__(self, msg, argv)
        self.argv = argv

class CommandNotFound(Exception):
    """Raised by :func:`local.which <plumbum.machines.local.LocalMachine.which>` and
    :func:`RemoteMachine.which <plumbum.machines.remote.RemoteMachine.which>` when a
    command was not found in the system's ``PATH``"""
    def __init__(self, program, path):
        Exception.__init__(self, program, path)
        self.program = program
        self.path = path

#===================================================================================================
# Timeout thread
#===================================================================================================
class MinHeap(object):
    def __init__(self, items = ()):
        self._items = list(items)
        heapq.heapify(self._items)
    def __len__(self):
        return len(self._items)
    def push(self, item):
        heapq.heappush(self._items, item)
    def pop(self):
        heapq.heappop(self._items)
    def peek(self):
        return self._items[0]

_timeout_queue = Queue()
_shutting_down = False

def _timeout_thread_func():
    waiting = MinHeap()
    try:
        while not _shutting_down:
            if waiting:
                ttk, _ = waiting.peek()
                timeout = max(0, ttk - time.time())
            else:
                timeout = None
            try:
                proc, time_to_kill = _timeout_queue.get(timeout = timeout)
                if proc is SystemExit:
                    # terminate
                    return
                waiting.push((time_to_kill, proc))
            except QueueEmpty:
                pass
            now = time.time()
            while waiting:
                ttk, proc = waiting.peek()
                if ttk > now:
                    break
                waiting.pop()
                try:
                    if proc.poll() is None:
                        proc.kill()
                        proc._timed_out = True
                except EnvironmentError:
                    pass
    except Exception:
        if _shutting_down:
            # to prevent all sorts of exceptions during interpreter shutdown
            pass
        else:
            raise

bgthd = Thread(target = _timeout_thread_func, name = "PlumbumTimeoutThread")
bgthd.setDaemon(True)
bgthd.start()

def _register_proc_timeout(proc, timeout):
    if timeout is not None:
        _timeout_queue.put((proc, time.time() + timeout))

def _shutdown_bg_threads():
    global _shutting_down
    _shutting_down = True
    _timeout_queue.put((SystemExit, 0))
    # grace period
    bgthd.join(0.1)

atexit.register(_shutdown_bg_threads)

#===================================================================================================
# run_proc
#===================================================================================================
def run_proc(proc, retcode, timeout = None):
    """Waits for the given process to terminate, with the expected exit code

    :param proc: a running Popen-like object

    :param retcode: the expected return (exit) code of the process. It defaults to 0 (the
                    convention for success). If ``None``, the return code is ignored.
                    It may also be a tuple (or any object that supports ``__contains__``)
                    of expected return codes.

    :param timeout: the number of seconds (a ``float``) to allow the process to run, before
                    forcefully terminating it. If ``None``, not timeout is imposed; otherwise
                    the process is expected to terminate within that timeout value, or it will
                    be killed and :class:`ProcessTimedOut <plumbum.cli.ProcessTimedOut>`
                    will be raised

    :returns: A tuple of (return code, stdout, stderr)
    """
    _register_proc_timeout(proc, timeout)
    stdout, stderr = proc.communicate()
    proc._end_time = time.time()
    if not stdout:
        stdout = six.b("")
    if not stderr:
        stderr = six.b("")
    if getattr(proc, "encoding", None):
        stdout = stdout.decode(proc.encoding, "ignore")
        stderr = stderr.decode(proc.encoding, "ignore")

    return _check_process(proc, retcode, timeout, stdout, stderr)


#===================================================================================================
# iter_lines
#===================================================================================================
def iter_lines(proc, retcode = 0, timeout = None, linesize = -1, _iter_lines = _iter_lines):
    """Runs the given process (equivalent to run_proc()) and yields a tuples of (out, err) line pairs.
    If the exit code of the process does not match the expected one, :class:`ProcessExecutionError
    <plumbum.commands.ProcessExecutionError>` is raised.

    :param retcode: The expected return code of this process (defaults to 0).
                    In order to disable exit-code validation, pass ``None``. It may also
                    be a tuple (or any iterable) of expected exit codes.

    :param timeout: The maximal amount of time (in seconds) to allow the process to run.
                    ``None`` means no timeout is imposed; otherwise, if the process hasn't
                    terminated after that many seconds, the process will be forcefully
                    terminated an exception will be raised

    :param linesize: Maximum number of characters to read from stdout/stderr at each iteration.
                    ``-1`` (default) reads until a b'\\n' is encountered.

    :returns: An iterator of (out, err) line tuples.
    """

    encoding = getattr(proc, "encoding", None)
    if encoding:
        decode = lambda s: s.decode(encoding).rstrip()
    else:
        decode = lambda s: s

    _register_proc_timeout(proc, timeout)

    buffers = [StringIO(), StringIO()]
    for t, line in _iter_lines(proc, decode, linesize):
        ret = [None, None]
        ret[t] = line
        buffers[t].write(line + "\n")
        yield ret

    # this will take care of checking return code and timeouts
    _check_process(proc, retcode, timeout, *(s.getvalue() for s in buffers))<|MERGE_RESOLUTION|>--- conflicted
+++ resolved
@@ -71,40 +71,6 @@
                 stdout, stderr)
     return proc.returncode, stdout, stderr
 
-<<<<<<< HEAD
-try:
-    from selectors import DefaultSelector, EVENT_READ
-except ImportError:
-    # Pre Python 3.4 implementation
-    def _iter_lines(proc, decode, linesize):
-        from select import select
-        while True:
-            rlist, _, _ = select([proc.stdout, proc.stderr], [], [])
-            for stream in rlist:
-                yield (stream is proc.stderr), decode(stream.readline(linesize))
-            if proc.poll() is not None:
-                break
-        for line in proc.stdout:
-            yield 0, decode(line)
-        for line in proc.stderr:
-            yield 1, decode(line)
-
-else:
-    # Python 3.4 implementation
-    def _iter_lines(proc, decode, linesize):
-        sel = DefaultSelector()
-        sel.register(proc.stdout, EVENT_READ, 0)
-        sel.register(proc.stderr, EVENT_READ, 1)
-        while True:
-            for key, mask in sel.select():
-                yield key.data, decode(key.fileobj.readline(linesize))
-            if proc.poll() is not None:
-                break
-        for line in proc.stdout:
-            yield 0, decode(line)
-        for line in proc.stderr:
-            yield 1, decode(line)
-=======
 def _iter_lines(proc, decode, linesize):
     try:
         from selectors import DefaultSelector, EVENT_READ
@@ -134,7 +100,6 @@
         yield 0, decode(line)
     for line in proc.stderr:
         yield 1, decode(line)
->>>>>>> faa30c45
 
 
 #===================================================================================================
